--- conflicted
+++ resolved
@@ -154,11 +154,7 @@
         self.manager.create_api(Computer, methods=['GET', 'POST'])
 
         # to facilitate searching
-<<<<<<< HEAD
         self.app.search = lambda url, q: self.app.getj(url + '?q={}'.format(q))
-=======
-        self.app.search = lambda url, q: self.app.get(url + '?q=%s' % q)
->>>>>>> 0b568e6a
 
     def test_post(self):
         """Test for creating a new instance of the database model using the
@@ -331,19 +327,7 @@
         self.assertEqual(resp.status_code, 400)
         self.assertEqual(loads(resp.data)['message'], 'Unable to decode data')
 
-<<<<<<< HEAD
-        # Trying to pass valid JSON but an invalid value to the API
-        # resp = self.app.patch('/api/person/1',
-        #                     data=dumps({'age': 'Hello there'}))
-        # assert resp.status_code == 400
-        # loaded = loads(resp.data)
-        # assert loaded['message'] == 'Validation error'
-        # assert loaded['error_list'] == [{'age': 'Please enter a number'}]
-
         resp = self.app.patchj('/api/person/1', data=dumps({'age': 24}))
-=======
-        resp = self.app.patch('/api/person/1', data=dumps({'age': 24}))
->>>>>>> 0b568e6a
         self.assertEqual(resp.status_code, 200)
 
         resp = self.app.getj('/api/person/1')
