--- conflicted
+++ resolved
@@ -188,25 +188,15 @@
         if isinstance(self.session, type):
             self.session = scoped_session(self.session)
 
-<<<<<<< HEAD
-    def create_api(self, model, methods=READONLY_METHODS, url_prefix='/api',
-                   collection_name=None, allow_patch_many=False,
-                   allow_functions=False, authentication_required_for=None,
-                   authentication_function=None, include_columns=None,
-                   validation_exceptions=None, results_per_page=10):
-        """Creates a ReSTful API interface as a blueprint and registers it on
-        the :class:`flask.Flask` application specified in the constructor to
-        this class.
-=======
     def create_api_blueprint(self, model, methods=READONLY_METHODS,
                              url_prefix='/api', collection_name=None,
                              allow_patch_many=False, allow_functions=False,
                              authentication_required_for=None,
                              authentication_function=None,
-                             include_columns=None, validation_exceptions=None):
+                             include_columns=None, validation_exceptions=None,
+                             results_per_page=10):
         """Creates an returns a ReSTful API interface as a blueprint, but does
         not register it on any :class:`flask.Flask` application.
->>>>>>> 6c712129
 
         The endpoints for the API for ``model`` will be available at
         ``<url_prefix>/<collection_name>``. If `collection_name` is ``None``,
@@ -288,19 +278,17 @@
         columns will be included. If this list includes a string which does not
         name a column in `model`, it will be ignored.
 
-<<<<<<< HEAD
         `results_per_page` is a positive integer which represents the number of
         results which are returned per page. If this is anything except a
         positive integer, pagination will be disabled (warning: this may result
         in large responses). For more information, see :ref:`pagination`.
 
         .. versionadded:: 0.6
-           Added the `results_per_page` keyword argument.
-=======
-        .. versionadded:: 0.6
            This functionality was formerly in :meth:`create_api`, but the
            blueprint creation and registration have now been separated.
->>>>>>> 6c712129
+
+        .. versionadded:: 0.6
+           Added the `results_per_page` keyword argument.
 
         .. versionadded:: 0.5
            Added the `include_columns` keyword argument.
