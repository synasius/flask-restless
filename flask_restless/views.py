# -*- coding: utf-8; Mode: Python -*-
#
# Copyright (C) 2011 Lincoln de Sousa <lincoln@comum.org>
# Copyright 2012 Jeffrey Finkelstein <jeffrey.finkelstein@gmail.com>
#
# This file is part of Flask-Restless.
#
# Flask-Restless is free software: you can redistribute it and/or modify it
# under the terms of the GNU Affero General Public License as published by the
# Free Software Foundation, either version 3 of the License, or (at your
# option) any later version.
#
# Flask-Restless is distributed in the hope that it will be useful, but WITHOUT
# ANY WARRANTY; without even the implied warranty of MERCHANTABILITY or FITNESS
# FOR A PARTICULAR PURPOSE. See the GNU Affero General Public License for more
# details.
#
# You should have received a copy of the GNU Affero General Public License
# along with Flask-Restless. If not, see <http://www.gnu.org/licenses/>.
"""
    flask.ext.restless.views
    ~~~~~~~~~~~~~~~~~~~~~~~~

    Provides the following view classes, subclasses of
    :class:`flask.MethodView` which provide generic endpoints for interacting
    with an entity of the database:

    :class:`flask.ext.restless.views.API`
      Provides the endpoints for each of the basic HTTP methods. This is the
      main class used by the
      :meth:`flask.ext.restless.manager.APIManager.create_api` method to create
      endpoints.

    :class:`flask.ext.restless.views.FunctionAPI`
      Provides a :http:method:`get` endpoint which returns the result of
      evaluating some function on the entire collection of a given model.

    :copyright:2011 by Lincoln de Sousa <lincoln@comum.org>
    :copyright:2012 Jeffrey Finkelstein <jeffrey.finkelstein@gmail.com>
    :license: GNU AGPLv3, see COPYING for more details

"""

from dateutil.parser import parse as parse_datetime
from elixir import session
from flask import abort
from flask import json
from flask import jsonify
from flask import request
from flask.views import MethodView
from sqlalchemy.exc import OperationalError
from sqlalchemy.orm.exc import MultipleResultsFound
from sqlalchemy.orm.exc import NoResultFound
from sqlalchemy.sql import func
from werkzeug.exceptions import BadRequest

from .search import create_query
from .search import search


def jsonify_status_code(status_code, *args, **kw):
    """Returns a jsonified response with the specified HTTP status code.

    The positional and keyword arguments are passed directly to the
    :func:`flask.jsonify` function which creates the response.

    """
    response = jsonify(*args, **kw)
    response.status_code = status_code
    return response


def _evaluate_functions(model, functions):
    """Executes each of the SQLAlchemy functions specified in ``functions``, a
    list of dictionaries of the form described below, on the given model and
    returns a dictionary mapping function name (slightly modified, see below)
    to result of evaluation of that function.

    ``functions`` is a list of dictionaries of the form::

        {'name': 'avg', 'field': 'amount'}

    For example, if you want the sum and the average of the field named
    "amount"::

        >>> # assume instances of Person exist in the database...
        >>> f1 = dict(name='sum', field='amount')
        >>> f2 = dict(name='avg', field='amount')
        >>> evaluate_functions(Person, [f1, f2])
        {'avg__amount': 456, 'sum__amount': 123}

    The return value is a dictionary mapping ``'<funcname>__<fieldname>'`` to
    the result of evaluating that function on that field. If `model` is
    ``None`` or `functions` is empty, this function returns the empty
    dictionary.

    If a field does not exist on a given model, :exc:`AttributeError` is
    raised. If a function does not exist,
    :exc:`sqlalchemy.exc.OperationalError` is raised. The former exception will
    have a ``field`` attribute which is the name of the field which does not
    exist. The latter exception will have a ``function`` attribute which is the
    name of the function with does not exist.

    """
    if not model or not functions:
        return {}
    processed = []
    funcnames = []
    for function in functions:
        funcname, fieldname = function['name'], function['field']
        # We retrieve the function by name from the SQLAlchemy ``func``
        # module and the field by name from the model class.
        #
        # If the specified field doesn't exist, this raises AttributeError.
        funcobj = getattr(func, funcname)
        try:
            field = getattr(model, fieldname)
        except AttributeError, exception:
            exception.field = fieldname
            raise exception
        # Time to store things to be executed. The processed list stores
        # functions that will be executed in the database and funcnames
        # contains names of the entries that will be returned to the
        # caller.
        funcnames.append('%s__%s' % (funcname, fieldname))
        processed.append(funcobj(field))
    # Evaluate all the functions at once and get an iterable of results.
    #
    # If any of the functions
    try:
        evaluated = session.query(*processed).one()
    except OperationalError, exception:
        # HACK original error message is of the form:
        #
        #    '(OperationalError) no such function: bogusfuncname'
        original_error_msg = exception.args[0]
        bad_function = original_error_msg[37:]
        exception.function = bad_function
        raise exception
    return dict(zip(funcnames, evaluated))


class ModelView(MethodView):
    """Base class for :class:`flask.MethodView` classes which represent a view
    of an Elixir model.

    """

    def __init__(self, model, *args, **kw):
        """Calls the constructor of the superclass and specifies the model for
        which this class provides a ReSTful API.

        ``model`` is the :class:`elixir.entity.Entity` class of the database
        model for which this instance of the class is an API.

        """
        super(ModelView, self).__init__(*args, **kw)
        self.model = model


class FunctionAPI(ModelView):
    """Provides method-based dispatching for :http:method:`get` requests which
    wish to apply SQL functions to all instances of a model.

    .. versionadded:: 0.4

    """

    def get(self):
        """Returns the result of evaluating the SQL functions specified in the
        body of the request.

        For a description of the request and response formats, see
        :ref:`functionevaluation`.

        """
<<<<<<< HEAD
        # if there is no data, return the empty JSON object
        if not request.data:
            return jsonify()
        # if parsing JSON fails, return a 400 error in JSON format
=======
>>>>>>> a2f357c2
        try:
            data = request.json
        except BadRequest:
            return jsonify_status_code(400, message='Unable to decode data')
<<<<<<< HEAD
        # if there is no 'functions' mapping, return the empty JSON object
        if 'functions' not in data:
            return jsonify()
        # try to evaluate the functions
=======
>>>>>>> a2f357c2
        try:
            result = _evaluate_functions(self.model, data.get('functions'))
            if not result:
                return jsonify_status_code(204)
            return jsonify(result)
        except AttributeError, exception:
            message = 'No such field "%s"' % exception.field
            return jsonify_status_code(400, message=message)
        except OperationalError, exception:
            message = 'No such function "%s"' % exception.function
            return jsonify_status_code(400, message=message)


class API(ModelView):
    """Provides method-based dispatching for :http:method:`get`,
    :http:method:`post`, :http:method:`patch`, :http:method:`put`, and
    :http:method:`delete` requests, for both collections of models and
    individual models.

    """

    def __init__(self, model, authentication_required_for=None,
                 authentication_function=None, *args, **kw):
        """Instantiates this view with the specified attributes.

        `model` is the :class:`flask_restless.Entity` class of the database
        model for which this instance of the class is an API.

        `authentication_required_for` is a list of HTTP method names (for
        example, ``['POST', 'PATCH']``) for which authentication must be
        required before clients can successfully make requests. If this keyword
        argument is specified, `authentication_function` must also be
        specified.

        `authentication_function` is a function which accepts no arguments and
        returns ``True`` if and only if a client is authorized to make a
        request on an endpoint.

        Pre-condition (callers must satisfy): if `authentication_required_for`
        is specified, so must `authentication_function`.

        """
        super(API, self).__init__(model, *args, **kw)
        self.authentication_required_for = authentication_required_for or ()
        self.authentication_function = authentication_function
        # convert HTTP method names to uppercase
        self.authentication_required_for = \
            frozenset([m.upper() for m in self.authentication_required_for])

    def _add_to_relation(self, query, relationname, toadd=None):
        """Adds a new or existing related model to each model specified by
        `query`.

        `query` is a SQLAlchemy query instance that evaluates to all instances
        of the model specified in the constructor of this class that should be
        updated.

        `relationname` is the name of a one-to-many relationship which exists
        on each model specified in `query`.

        `toadd` is a list of dictionaries, each representing the attributes of
        an existing or new related model to add. If a dictionary contains the
        key ``'id'``, that instance of the related model will be
        added. Otherwise, the :classmethod:`~flask.ext.model.get_or_create`
        class method will be used to get or create a model to add.

        """
        submodel = self.model.get_related_model(relationname)
        for dictionary in toadd or []:
            if 'id' in dictionary:
                subinst = submodel.get_by(id=dictionary['id'])
            else:
                subinst = submodel.get_or_create(**dictionary)[0]
            for instance in query:
                getattr(instance, relationname).append(subinst)

    def _remove_from_relation(self, query, relationname, toremove=None):
        """Removes a related model from each model specified by `query`.

        `query` is a SQLAlchemy query instance that evaluates to all instances
        of the model specified in the constructor of this class that should be
        updated.

        `relationname` is the name of a one-to-many relationship which exists
        on each model specified in `query`.

        `toremove` is a list of dictionaries, each representing the attributes
        of an existing model to remove. If a dictionary contains the key
        ``'id'``, that instance of the related model will be
        removed. Otherwise, the instance to remove will be retrieved using the
        other attributes specified in the dictionary.

        If one of the dictionaries contains a mapping from ``'__delete__'`` to
        ``True``, then the removed object will be deleted after being removed
        from each instance of the model in the specified query.

        """
        submodel = self.model.get_related_model(relationname)
        for dictionary in toremove or []:
            remove = dictionary.pop('__delete__', False)
            if 'id' in dictionary:
                subinst = submodel.get_by(id=dictionary['id'])
            else:
                subinst = submodel.get_by(**dictionary)
            for instance in query:
                getattr(instance, relationname).remove(subinst)
            if remove:
                subinst.delete()

    # TODO change this to have more sensible arguments
    def _update_relations(self, query, params):
        """Adds or removes models which are related to the model specified in
        the constructor of this class.

        If one of the dictionaries specified in ``add`` or ``remove`` includes
        an ``id`` key, the object with that ``id`` will be attempt to be added
        or removed. Otherwise, an existing object with the specified attribute
        values will be attempted to be added or removed. If adding, a new
        object will be created if a matching object could not be found in the
        database.

        This function does not commit the changes made to the database. The
        calling function has that responsibility.

        This method returns a :class:`frozenset` of strings representing the
        names of relations which were modified.

        `query` is a SQLAlchemy query instance that evaluates to all instances
        of the model specified in the constructor of this class that should be
        updated.

        `params` is a dictionary containing a mapping from name of the relation
        to modify (as a string) to a second dictionary. The inner dictionary
        contains at most two mappings, one with the key ``'add'`` and one with
        the key ``'remove'``. Each of these is a mapping to a list of
        dictionaries which represent the attributes of the object to add to or
        remove from the relation.

        If a dictionary in one of the ``'remove'`` lists contains a mapping
        from ``'__delete__'`` to ``True``, then the removed object will be
        deleted after being removed from each instance of the model in the
        specified query.

        """
        relations = self.model.get_relations()
        tochange = frozenset(relations) & frozenset(params)
        for columnname in tochange:
            toadd = params[columnname].get('add', [])
            toremove = params[columnname].get('remove', [])
            self._add_to_relation(query, columnname, toadd=toadd)
            self._remove_from_relation(query, columnname, toremove=toremove)
        return tochange

    def _strings_to_dates(self, dictionary):
        """Returns a new dictionary with all the mappings of `dictionary` but
        with date strings mapped to :class:`datetime.datetime` objects.

        The keys of `dictionary` are names of fields in the model specified in
        the constructor of this class. The values are values to set on these
        fields. If a field name corresponds to a field in the model which is a
        :class:`sqlalchemy.types.Date` or :class:`sqlalchemy.types.DateTime`,
        then the returned dictionary will have the corresponding
        :class:`datetime.datetime` Python object as the value of that mapping
        in place of the string.

        This function outputs a new dictionary; it does not modify the
        argument.

        """
        result = {}
        for fieldname, value in dictionary.iteritems():
            if self.model.is_date_or_datetime(fieldname):
                result[fieldname] = parse_datetime(value)
            else:
                result[fieldname] = value
        return result

    def _search(self):
        """Defines a generic search function for the database model.

        If the query string is empty, or if the specified query is invalid for
        some reason (for example, searching for all person instances with), the
        response will be the JSON string ``{"objects": []}``.

        To search for entities meeting some criteria, the client makes a
        request to :http:get:`/api/<modelname>` with a query string containing
        the parameters of the search. The parameters of the search can involve
        filters. In a filter, the client specifies the name of the field by
        which to filter, the operation to perform on the field, and the value
        which is the argument to that operation. In a function, the client
        specifies the name of a SQL function which is executed on the search
        results; the result of executing the function is returned to the
        client.

        The parameters of the search must be provided in JSON form as the value
        of the ``q`` request query parameter. For example, in a database of
        people, to search for all people with a name containing a "y", the
        client would make a :http:method:`get` request to ``/api/person`` with
        query parameter as follows::

            q={"filters": [{"name": "name", "op": "like", "val": "%y%"}]}

        If multiple objects meet the criteria of the search, the response has
        :http:status:`200` and content of the form::

        .. sourcecode:: javascript

           {"objects": [{"name": "Mary"}, {"name": "Byron"}, ...]}

        If the result of the search is a single instance of the model, the JSON
        representation of that instance would be the top-level object in the
        content of the response::

        .. sourcecode:: javascript

           {"name": "Mary", ...}

        For more information SQLAlchemy operators for use in filters, see the
        `SQLAlchemy SQL expression tutorial
        <http://docs.sqlalchemy.org/en/latest/core/tutorial.html>`_.

        The general structure of request data as a JSON string is as follows::

        .. sourcecode:: javascript

           {
             "single": "True",
             "order_by": [{"field": "age", "direction": "asc"}],
             "limit": 2,
             "offset": 1,
             "filters":
               [
                 {"name": "name", "val": "%y%", "op": "like"},
                 {"name": "age", "val": [18, 19, 20, 21], "op": "in"},
                 {"name": "age", "op": "gt", "field": "height"},
                 ...
               ]
           }

        For a complete description of all possible search parameters and
        responses, see :ref:`searchformat`.

        """
        # try to get search query from the request query parameters
        try:
            data = json.loads(request.args.get('q', '{}'))
        except (TypeError, ValueError, OverflowError):
            return jsonify_status_code(400, message='Unable to decode data')

        # perform a filtered search
        try:
            result = search(self.model, data)
        except NoResultFound:
            return jsonify(message='No result found')
        except MultipleResultsFound:
            return jsonify(message='Multiple results found')

        # create a placeholder for relations of the returned models
        relations = self.model.get_relations()
        deep = dict(zip(relations, [{}] * len(relations)))

        # for security purposes, don't transmit list as top-level JSON
        if isinstance(result, list):
            result = [x.to_dict(deep) for x in result]
            return jsonify(objects=result)
        else:
            return jsonify(result.to_dict(deep))

    def _check_authentication(self):
        """If the specified HTTP method requires authentication (see the
        constructor), this function aborts with :http:statuscode:`401` unless a
        current user is authorized with respect to the authentication function
        specified in the constructor of this class.

        """
        if (request.method in self.authentication_required_for
            and not self.authentication_function()):
            abort(401)

    def get(self, instid):
        """Returns a JSON representation of an instance of model with the
        specified name.

        If ``instid`` is ``None``, this method returns the result of a search
        with parameters specified in the query string of the request. If no
        search parameters are specified, this method returns all instances of
        the specified model.

        If ``instid`` is an integer, this method returns the instance of the
        model with that identifying integer. (Implementation note: the
        underlying implementation uses the :func:`elixir.entity.Entity.get_by`
        method.) If no such instance exists, this method responds with
        :http:status:`404`.

        """
        self._check_authentication()
        if instid is None:
            return self._search()
        inst = self.model.get_by(id=instid)
        if inst is None:
            abort(404)
        relations = self.model.get_relations()
        deep = dict(zip(relations, [{} for n in range(len(relations))]))
        return jsonify(inst.to_dict(deep))

    def delete(self, instid):
        """Removes the specified instance of the model with the specified name
        from the database.

        Since :http:method:`delete` is an idempotent method according to the
        :rfc:`2616`, this method responds with :http:status:`204` regardless of
        whether an object was deleted.

        """
        self._check_authentication()
        inst = self.model.get_by(id=instid)
        if inst is not None:
            inst.delete()
            session.commit()
        return jsonify_status_code(204)

    def post(self):
        """Creates a new instance of a given model based on request data.

        This function parses the string contained in
        :attr:`flask.request.data`` as a JSON object and then validates it with
        a validator specified in the constructor of this class.

        The :attr:`flask.request.data` attribute will be parsed as a JSON
        object containing the mapping from field name to value to which to
        initialize the created instance of the model.

        After that, it separates all columns that defines relationships with
        other entities, creates a model with the simple columns and then
        creates instances of these submodels and associates them with the
        related fields. This happens only at the first level of nesting.

        Currently, this method can only handle instantiating a model with a
        single level of relationship data.

        """
        self._check_authentication()
        # try to read the parameters for the model from the body of the request
        try:
            params = request.json
        except BadRequest:
            return jsonify_status_code(400, message='Unable to decode data')
        # Getting the list of relations that will be added later
        cols = self.model.get_columns()
        relations = self.model.get_relations()

        # Looking for what we're going to set on the model right now
        colkeys = cols.keys()
        paramkeys = params.keys()
        props = set(colkeys).intersection(paramkeys).difference(relations)

        # Instantiate the model with the parameters
        instance = self.model(**dict([(i, params[i]) for i in props]))

        # Handling relations, a single level is allowed
        for col in set(relations).intersection(paramkeys):
            submodel = cols[col].property.mapper.class_
            for subparams in params[col]:
                subinst = submodel.get_or_create(**subparams)[0]
                getattr(instance, col).append(subinst)

        # add the created model to the session
        session.add(instance)
        session.commit()

        return jsonify_status_code(201, id=instance.id)

    def patch(self, instid):
        """Updates the instance specified by ``instid`` of the named model, or
        updates multiple instances if ``instid`` is ``None``.

        The :attr:`flask.request.data` attribute will be parsed as a JSON
        object containing the mapping from field name to value to which to
        update the specified instance or instances.

        If ``instid`` is ``None``, the query string will be used to search for
        instances (using the :func:`_search` method), and all matching
        instances will be updated according to the content of the request data.
        See the :func:`_search` documentation on more information about search
        parameters for restricting the set of instances on which updates will
        be made in this case.

        """
        self._check_authentication()
<<<<<<< HEAD
        # If there is no data to update, just return HTTP 204 No Content.
        if len(request.data) == 0:
            return make_response(None, 204)
        # try to load the fields/values to update from the body of the request
        try:
            data = request.json
        except BadRequest:
=======

        # try to load the fields/values to update from the body of the request
        try:
            data = json.loads(request.data)
        except (TypeError, ValueError, OverflowError):
            # this also happens when request.data is empty
>>>>>>> a2f357c2
            return jsonify_status_code(400, message='Unable to decode data')

        patchmany = instid is None
        if patchmany:
            # create a SQLALchemy Query from the query parameter `q`
            query = create_query(self.model, data)
        else:
            # create a SQLAlchemy Query which has exactly the specified row
            query = self.model.query.filter_by(id=instid)
            assert query.count() == 1, 'Multiple rows with same ID'

        relations = self._update_relations(query, data)
        field_list = frozenset(data) ^ relations
        params = dict((field, data[field]) for field in field_list)

        # Special case: if there are any dates, convert the string form of the
        # date into an instance of the Python ``datetime`` object.
        params = self._strings_to_dates(params)

        # Let's update all instances present in the query
        num_modified = 0
        if params:
            num_modified = query.update(params, False)
        session.commit()

        if patchmany:
            return jsonify(num_modified=num_modified)
        else:
            return self.get(instid)

    def put(self, instid):
        """Alias for :meth:`patch`."""
        return self.patch(instid)<|MERGE_RESOLUTION|>--- conflicted
+++ resolved
@@ -174,24 +174,10 @@
         :ref:`functionevaluation`.
 
         """
-<<<<<<< HEAD
-        # if there is no data, return the empty JSON object
-        if not request.data:
-            return jsonify()
-        # if parsing JSON fails, return a 400 error in JSON format
-=======
->>>>>>> a2f357c2
         try:
             data = request.json
         except BadRequest:
             return jsonify_status_code(400, message='Unable to decode data')
-<<<<<<< HEAD
-        # if there is no 'functions' mapping, return the empty JSON object
-        if 'functions' not in data:
-            return jsonify()
-        # try to evaluate the functions
-=======
->>>>>>> a2f357c2
         try:
             result = _evaluate_functions(self.model, data.get('functions'))
             if not result:
@@ -581,22 +567,11 @@
 
         """
         self._check_authentication()
-<<<<<<< HEAD
-        # If there is no data to update, just return HTTP 204 No Content.
-        if len(request.data) == 0:
-            return make_response(None, 204)
+
         # try to load the fields/values to update from the body of the request
         try:
             data = request.json
         except BadRequest:
-=======
-
-        # try to load the fields/values to update from the body of the request
-        try:
-            data = json.loads(request.data)
-        except (TypeError, ValueError, OverflowError):
-            # this also happens when request.data is empty
->>>>>>> a2f357c2
             return jsonify_status_code(400, message='Unable to decode data')
 
         patchmany = instid is None
