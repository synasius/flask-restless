# -*- coding: utf-8; Mode: Python -*-
#
# Copyright (C) 2011 Lincoln de Sousa <lincoln@comum.org>
# Copyright 2012 Jeffrey Finkelstein <jeffrey.finkelstein@gmail.com>
#
# This file is part of Flask-Restless.
#
# Flask-Restless is free software: you can redistribute it and/or modify it
# under the terms of the GNU Affero General Public License as published by the
# Free Software Foundation, either version 3 of the License, or (at your
# option) any later version.
#
# Flask-Restless is distributed in the hope that it will be useful, but WITHOUT
# ANY WARRANTY; without even the implied warranty of MERCHANTABILITY or FITNESS
# FOR A PARTICULAR PURPOSE. See the GNU Affero General Public License for more
# details.
#
# You should have received a copy of the GNU Affero General Public License
# along with Flask-Restless. If not, see <http://www.gnu.org/licenses/>.
"""
    flask.ext.restless.views
    ~~~~~~~~~~~~~~~~~~~~~~~~

    Provides the following view classes, subclasses of
    :class:`flask.MethodView` which provide generic endpoints for interacting
    with an entity of the database:

    :class:`flask.ext.restless.views.API`
      Provides the endpoints for each of the basic HTTP methods. This is the
      main class used by the
      :meth:`flask.ext.restless.manager.APIManager.create_api` method to create
      endpoints.

    :class:`flask.ext.restless.views.FunctionAPI`
      Provides a :http:method:`get` endpoint which returns the result of
      evaluating some function on the entire collection of a given model.

    :copyright:2011 by Lincoln de Sousa <lincoln@comum.org>
    :copyright:2012 Jeffrey Finkelstein <jeffrey.finkelstein@gmail.com>
    :license: GNU AGPLv3, see COPYING for more details

"""
import datetime

from dateutil.parser import parse as parse_datetime
from flask import abort
from flask import json
from flask import jsonify
from flask import request
from flask.views import MethodView
from sqlalchemy import Date
from sqlalchemy import DateTime
from sqlalchemy.exc import OperationalError
from sqlalchemy.orm import ColumnProperty
from sqlalchemy.orm import object_mapper
from sqlalchemy.orm import RelationshipProperty
from sqlalchemy.orm.exc import MultipleResultsFound
from sqlalchemy.orm.exc import NoResultFound
from sqlalchemy.orm.properties import RelationshipProperty as RelProperty
from sqlalchemy.sql import func
from werkzeug.exceptions import BadRequest

from .search import create_query
from .search import search


def jsonify_status_code(status_code, *args, **kw):
    """Returns a jsonified response with the specified HTTP status code.

    The positional and keyword arguments are passed directly to the
    :func:`flask.jsonify` function which creates the response.

    """
    response = jsonify(*args, **kw)
    response.status_code = status_code
    return response


def _is_date_field(model, fieldname):
    """Returns ``True`` if and only if the field of `model` with the specified
    name corresponds to either a :class:`datetime.date` object or a
    :class:`datetime.datetime` object.

    """
    prop = getattr(model, fieldname).property
    if isinstance(prop, RelationshipProperty):
        return False
    fieldtype = prop.columns[0].type
    return isinstance(fieldtype, Date) or isinstance(fieldtype, DateTime)


def _get_or_create(session, model, **kwargs):
    """Returns the first instance of the specified model filtered by the
    keyword arguments, or creates a new instance of the model and returns that.

    This function returns a two-tuple in which the first element is the created
    or retrieved instance and the second is a boolean value which is ``True``
    if and only if an instance was created.

    The idea for this function is based on Django's ``Model.get_or_create()``
    method.

    `session` is the session in which all database transactions are made (this
    should be :attr:`flask.ext.sqlalchemy.SQLAlchemy.session`).

    `model` is the SQLAlchemy model to get or create (this should be a subclass
    of :class:`~flask.ext.restless.model.Entity`).

    `kwargs` are the keyword arguments which will be passed to the
    :func:`sqlalchemy.orm.query.Query.filter_by` function.

    """
    # TODO document that this uses the .first() function
    instance = model.query.filter_by(**kwargs).first()
    if instance:
        return instance, False
    else:
        instance = model(**kwargs)
        session.add(instance)
        session.commit()
        return instance, True


def _get_columns(model):
    """Returns a dictionary-like object containing all the columns of the
    specified `model` class.

    """
    return model._sa_class_manager


def _get_related_model(model, relationname):
    """Gets the class of the model to which `model` is related by the attribute
    whose name is `relationname`.

    """
    return _get_columns(model)[relationname].property.mapper.class_


def _get_relations(model):
    """Returns a list of relation names of `model` (as a list of strings)."""
    cols = _get_columns(model)
    return [k for k in cols if isinstance(cols[k].property, RelProperty)]


# This code was adapted from :meth:`elixir.entity.Entity.to_dict` and
# http://stackoverflow.com/q/1958219/108197.
#
# TODO should we have an `include` argument also?
def _to_dict(instance, deep=None, exclude=None):
    """Returns a dictionary representing the fields of the specified `instance`
    of a SQLAlchemy model.

    `deep` is a dictionary containing a mapping from a relation name (for a
    relation of `instance`) to either a list or a dictionary. This is a
    recursive structure which represents the `deep` argument when calling
    `_to_dict` on related instances. When an empty list is encountered,
    `_to_dict` returns a list of the string representations of the related
    instances.

    `exclude` specifies the columns which will *not* be present in the returned
    dictionary representation of the object.

    """
    deep = deep or {}
    exclude = exclude or ()
    # create the dictionary mapping column name to value
    columns = (p.key for p in object_mapper(instance).iterate_properties
               if isinstance(p, ColumnProperty))
    result = dict((col, getattr(instance, col)) for col in columns)
    # Convert datetime and date objects to ISO 8601 format.
    #
    # TODO We can get rid of this when issue #33 is resolved.
    for key, value in result.items():
        if isinstance(value, datetime.date):
            result[key] = value.isoformat()
    # recursively call _to_dict on each of the `deep` relations
    for relation, rdeep in deep.iteritems():
        # exclude foreign keys of the related object for the recursive call
        relationproperty = object_mapper(instance).get_property(relation)
        newexclude = (key.name for key in relationproperty.remote_side)
        # get the related value so we can see if it is None or a list
        relatedvalue = getattr(instance, relation)
        if relatedvalue is None:
            result[relation] = None
        elif isinstance(relatedvalue, list):
            result[relation] = [_to_dict(inst, rdeep, newexclude)
                                for inst in relatedvalue]
        else:
            result[relation] = _to_dict(relatedvalue, rdeep, newexclude)
    return result


def _include_keys(dictionary, keys):
    """Returns a new dictionary containing only the mappings from `dictionary`
    with keys as specified in `keys`.

    """
    return dict((k, v) for k, v in dictionary.items() if k in keys)


def _to_dict_include(instance, deep=None, exclude=None, include=None):
    """Returns the dictionary representation of `instance` as returned by
    :func:`_to_dict`, but only with the fields specified by `include` (if it is
    not ``None``).

    If `include` is ``None``, all keys will be included. If it is an iterable
    of strings, only those keys will be included in the returned dictionary.

    """
    result = _to_dict(instance, deep, exclude)
    if include is None:
        return result
    return _include_keys(result, include)


def _evaluate_functions(session, model, functions):
    """Executes each of the SQLAlchemy functions specified in ``functions``, a
    list of dictionaries of the form described below, on the given model and
    returns a dictionary mapping function name (slightly modified, see below)
    to result of evaluation of that function.

    `session` is the SQLAlchemy session in which all database transactions will
    be performed.

    `model` is the :class:`flask.ext.restless.Entity` object on which the
    specified functions will be evaluated.

    ``functions`` is a list of dictionaries of the form::

        {'name': 'avg', 'field': 'amount'}

    For example, if you want the sum and the average of the field named
    "amount"::

        >>> # assume instances of Person exist in the database...
        >>> f1 = dict(name='sum', field='amount')
        >>> f2 = dict(name='avg', field='amount')
        >>> evaluate_functions(Person, [f1, f2])
        {'avg__amount': 456, 'sum__amount': 123}

    The return value is a dictionary mapping ``'<funcname>__<fieldname>'`` to
    the result of evaluating that function on that field. If `model` is
    ``None`` or `functions` is empty, this function returns the empty
    dictionary.

    If a field does not exist on a given model, :exc:`AttributeError` is
    raised. If a function does not exist,
    :exc:`sqlalchemy.exc.OperationalError` is raised. The former exception will
    have a ``field`` attribute which is the name of the field which does not
    exist. The latter exception will have a ``function`` attribute which is the
    name of the function with does not exist.

    """
    if not model or not functions:
        return {}
    processed = []
    funcnames = []
    for function in functions:
        funcname, fieldname = function['name'], function['field']
        # We retrieve the function by name from the SQLAlchemy ``func``
        # module and the field by name from the model class.
        #
        # If the specified field doesn't exist, this raises AttributeError.
        funcobj = getattr(func, funcname)
        try:
            field = getattr(model, fieldname)
        except AttributeError, exception:
            exception.field = fieldname
            raise exception
        # Time to store things to be executed. The processed list stores
        # functions that will be executed in the database and funcnames
        # contains names of the entries that will be returned to the
        # caller.
        funcnames.append('%s__%s' % (funcname, fieldname))
        processed.append(funcobj(field))
    # Evaluate all the functions at once and get an iterable of results.
    #
    # If any of the functions
    try:
        evaluated = session.query(*processed).one()
    except OperationalError, exception:
        # HACK original error message is of the form:
        #
        #    '(OperationalError) no such function: bogusfuncname'
        original_error_msg = exception.args[0]
        bad_function = original_error_msg[37:]
        exception.function = bad_function
        raise exception
    return dict(zip(funcnames, evaluated))


class ModelView(MethodView):
    """Base class for :class:`flask.MethodView` classes which represent a view
    of a SQLAlchemy model.

    The model class for this view can be accessed from the :attr:`model`
    attribute, and the session in which all database transactions will be
    performed when dealing with this model can be accessed from the
    :attr:`session` attribute.

    """

    def __init__(self, session, model, *args, **kw):
        """Calls the constructor of the superclass and specifies the model for
        which this class provides a ReSTful API.

        `session` is the SQLAlchemy session in which all database transactions
        will be performed.

        `model` is the SQLALchemy declarative model class of the database model
        for which this instance of the class is an API.

        """
        super(ModelView, self).__init__(*args, **kw)
        self.session = session
        self.model = model


class FunctionAPI(ModelView):
    """Provides method-based dispatching for :http:method:`get` requests which
    wish to apply SQL functions to all instances of a model.

    .. versionadded:: 0.4

    """

    def get(self):
        """Returns the result of evaluating the SQL functions specified in the
        body of the request.

        For a description of the request and response formats, see
        :ref:`functionevaluation`.

        """
<<<<<<< HEAD
        # if there is no data, return the empty JSON object
        if not request.data:
            return jsonify()
        # if parsing JSON fails, return a 400 error in JSON format
=======
>>>>>>> 110abff3
        try:
            data = request.json
        except BadRequest:
            return jsonify_status_code(400, message='Unable to decode data')
<<<<<<< HEAD
        # if there is no 'functions' mapping, return the empty JSON object
        if 'functions' not in data:
            return jsonify()
        # try to evaluate the functions
=======
>>>>>>> 110abff3
        try:
            result = _evaluate_functions(self.session, self.model,
                                         data.get('functions'))
            if not result:
                return jsonify_status_code(204)
            return jsonify(result)
        except AttributeError, exception:
            message = 'No such field "%s"' % exception.field
            return jsonify_status_code(400, message=message)
        except OperationalError, exception:
            message = 'No such function "%s"' % exception.function
            return jsonify_status_code(400, message=message)


class API(ModelView):
    """Provides method-based dispatching for :http:method:`get`,
    :http:method:`post`, :http:method:`patch`, :http:method:`put`, and
    :http:method:`delete` requests, for both collections of models and
    individual models.

    """

    def __init__(self, session, model, authentication_required_for=None,
                 authentication_function=None, include_columns=None,
                 validation_exceptions=None, *args, **kw):
        """Instantiates this view with the specified attributes.

        `session` is the SQLAlchemy session in which all database transactions
        will be performed.

        `model` is the :class:`flask_restless.Entity` class of the database
        model for which this instance of the class is an API. This model should
        live in `database`.

        `authentication_required_for` is a list of HTTP method names (for
        example, ``['POST', 'PATCH']``) for which authentication must be
        required before clients can successfully make requests. If this keyword
        argument is specified, `authentication_function` must also be
        specified.

        `authentication_function` is a function which accepts no arguments and
        returns ``True`` if and only if a client is authorized to make a
        request on an endpoint.

        Pre-condition (callers must satisfy): if `authentication_required_for`
        is specified, so must `authentication_function`.

        `validation_exceptions` is the tuple of exceptions raised by backend
        validation (if any exist). If exceptions are specified here, any
        exceptions which are caught when writing to the database. Will be
        returned to the client as a :http:statuscode:`400` response with a
        message specifying the validation error which occurred. For more
        information, see :ref:`validation`.

        `include_columns` is a list of strings which name the columns of
        `model` which will be included in the JSON representation of that model
        provided in response to :http:method:`get` requests. Only the named
        columns will be included. If this list includes a string which does not
        name a column in `model`, it will be ignored.

        .. versionadded:: 0.5
           Added the `include_columns` keyword argument.

        .. versionadded:: 0.5
           Added the `validation_exceptions` keyword argument.

        .. versionadded:: 0.4
           Added the `authentication_required_for` keyword argument.

        .. versionadded:: 0.4
           Added the `authentication_function` keyword argument.

        """
        super(API, self).__init__(session, model, *args, **kw)
        self.authentication_required_for = authentication_required_for or ()
        self.authentication_function = authentication_function
        # convert HTTP method names to uppercase
        self.authentication_required_for = \
            frozenset([m.upper() for m in self.authentication_required_for])
        self.include_columns = include_columns
        self.validation_exceptions = tuple(validation_exceptions or ())

    def _add_to_relation(self, query, relationname, toadd=None):
        """Adds a new or existing related model to each model specified by
        `query`.

        This function does not commit the changes made to the database. The
        calling function has that responsibility.

        `query` is a SQLAlchemy query instance that evaluates to all instances
        of the model specified in the constructor of this class that should be
        updated.

        `relationname` is the name of a one-to-many relationship which exists
        on each model specified in `query`.

        `toadd` is a list of dictionaries, each representing the attributes of
        an existing or new related model to add. If a dictionary contains the
        key ``'id'``, that instance of the related model will be
        added. Otherwise, the
        :classmethod:`~flask.ext.restless.model.get_or_create` class method
        will be used to get or create a model to add.

        """
        submodel = _get_related_model(self.model, relationname)
        for dictionary in toadd or []:
            if 'id' in dictionary:
                subinst = submodel.query.get(dictionary['id'])
            else:
                subinst = _get_or_create(self.session, submodel,
                                         **dictionary)[0]
            for instance in query:
                getattr(instance, relationname).append(subinst)

    def _remove_from_relation(self, query, relationname, toremove=None):
        """Removes a related model from each model specified by `query`.

        This function does not commit the changes made to the database. The
        calling function has that responsibility.

        `query` is a SQLAlchemy query instance that evaluates to all instances
        of the model specified in the constructor of this class that should be
        updated.

        `relationname` is the name of a one-to-many relationship which exists
        on each model specified in `query`.

        `toremove` is a list of dictionaries, each representing the attributes
        of an existing model to remove. If a dictionary contains the key
        ``'id'``, that instance of the related model will be
        removed. Otherwise, the instance to remove will be retrieved using the
        other attributes specified in the dictionary.

        If one of the dictionaries contains a mapping from ``'__delete__'`` to
        ``True``, then the removed object will be deleted after being removed
        from each instance of the model in the specified query.

        """
        submodel = _get_related_model(self.model, relationname)
        for dictionary in toremove or []:
            remove = dictionary.pop('__delete__', False)
            if 'id' in dictionary:
                subinst = submodel.query.get(dictionary['id'])
            else:
                # TODO document that we use .first() here
                subinst = submodel.query.filter_by(**dictionary).first()
            for instance in query:
                getattr(instance, relationname).remove(subinst)
            if remove:
                self.session.delete(subinst)

    # TODO change this to have more sensible arguments
    def _update_relations(self, query, params):
        """Adds or removes models which are related to the model specified in
        the constructor of this class.

        If one of the dictionaries specified in ``add`` or ``remove`` includes
        an ``id`` key, the object with that ``id`` will be attempt to be added
        or removed. Otherwise, an existing object with the specified attribute
        values will be attempted to be added or removed. If adding, a new
        object will be created if a matching object could not be found in the
        database.

        This function does not commit the changes made to the database. The
        calling function has that responsibility.

        This method returns a :class:`frozenset` of strings representing the
        names of relations which were modified.

        `query` is a SQLAlchemy query instance that evaluates to all instances
        of the model specified in the constructor of this class that should be
        updated.

        `params` is a dictionary containing a mapping from name of the relation
        to modify (as a string) to a second dictionary. The inner dictionary
        contains at most two mappings, one with the key ``'add'`` and one with
        the key ``'remove'``. Each of these is a mapping to a list of
        dictionaries which represent the attributes of the object to add to or
        remove from the relation.

        If a dictionary in one of the ``'remove'`` lists contains a mapping
        from ``'__delete__'`` to ``True``, then the removed object will be
        deleted after being removed from each instance of the model in the
        specified query.

        """
        relations = _get_relations(self.model)
        tochange = frozenset(relations) & frozenset(params)
        for columnname in tochange:
            toadd = params[columnname].get('add', [])
            toremove = params[columnname].get('remove', [])
            self._add_to_relation(query, columnname, toadd=toadd)
            self._remove_from_relation(query, columnname, toremove=toremove)
        return tochange

    def _handle_validation_exception(self, exception):
        """Rolls back the session, extracts validation error messages, and
        returns a :func:`flask.jsonify` response with :http:statuscode:`400`
        containing the extracted validation error messages.

        Again, *this method calls
        :meth:`sqlalchemy.orm.session.Session.rollback`*.

        """
        self.session.rollback()
        errors = self._extract_error_messages(exception) or \
            'Could not determine specific validation errors'
        return jsonify_status_code(400, validation_errors=errors)

    def _extract_error_messages(self, exception):
        """Tries to extract a dictionary mapping field name to validation error
        messages from `exception`, which is a validation exception as provided
        in the ``validation_exceptions`` keyword argument in the constructor of
        this class.

        Since the type of the exception is provided by the user in the
        constructor of this class, we don't know for sure where the validation
        error messages live inside `exception`. Therefore this method simply
        attempts to access a few likely attributes and returns the first one it
        finds (or ``None`` if no error messages dictionary can be extracted).

        """
        # 'errors' comes from sqlalchemy_elixir_validations
        if hasattr(exception, 'errors'):
            return exception.errors
        # 'message' comes from savalidation
        if hasattr(exception, 'message'):
            # TODO this works only if there is one validation error
            left, right = exception.message.rsplit(':', 1)
            try:
                left_bracket = left.rindex('[')
                right_bracket = right.rindex(']')
            except ValueError:
                # could not parse the string; we're not trying too hard here...
                return None
            msg = right[:right_bracket].strip(' "')
            fieldname = left[left_bracket + 1:].strip()
            return {fieldname: msg}
        return None

    def _strings_to_dates(self, dictionary):
        """Returns a new dictionary with all the mappings of `dictionary` but
        with date strings mapped to :class:`datetime.datetime` objects.

        The keys of `dictionary` are names of fields in the model specified in
        the constructor of this class. The values are values to set on these
        fields. If a field name corresponds to a field in the model which is a
        :class:`sqlalchemy.types.Date` or :class:`sqlalchemy.types.DateTime`,
        then the returned dictionary will have the corresponding
        :class:`datetime.datetime` Python object as the value of that mapping
        in place of the string.

        This function outputs a new dictionary; it does not modify the
        argument.

        """
        result = {}
        for fieldname, value in dictionary.iteritems():
            if _is_date_field(self.model, fieldname):
                result[fieldname] = parse_datetime(value)
            else:
                result[fieldname] = value
        return result

    def _search(self):
        """Defines a generic search function for the database model.

        If the query string is empty, or if the specified query is invalid for
        some reason (for example, searching for all person instances with), the
        response will be the JSON string ``{"objects": []}``.

        To search for entities meeting some criteria, the client makes a
        request to :http:get:`/api/<modelname>` with a query string containing
        the parameters of the search. The parameters of the search can involve
        filters. In a filter, the client specifies the name of the field by
        which to filter, the operation to perform on the field, and the value
        which is the argument to that operation. In a function, the client
        specifies the name of a SQL function which is executed on the search
        results; the result of executing the function is returned to the
        client.

        The parameters of the search must be provided in JSON form as the value
        of the ``q`` request query parameter. For example, in a database of
        people, to search for all people with a name containing a "y", the
        client would make a :http:method:`get` request to ``/api/person`` with
        query parameter as follows::

            q={"filters": [{"name": "name", "op": "like", "val": "%y%"}]}

        If multiple objects meet the criteria of the search, the response has
        :http:status:`200` and content of the form::

        .. sourcecode:: javascript

           {"objects": [{"name": "Mary"}, {"name": "Byron"}, ...]}

        If the result of the search is a single instance of the model, the JSON
        representation of that instance would be the top-level object in the
        content of the response::

        .. sourcecode:: javascript

           {"name": "Mary", ...}

        For more information SQLAlchemy operators for use in filters, see the
        `SQLAlchemy SQL expression tutorial
        <http://docs.sqlalchemy.org/en/latest/core/tutorial.html>`_.

        The general structure of request data as a JSON string is as follows::

        .. sourcecode:: javascript

           {
             "single": "True",
             "order_by": [{"field": "age", "direction": "asc"}],
             "limit": 2,
             "offset": 1,
             "filters":
               [
                 {"name": "name", "val": "%y%", "op": "like"},
                 {"name": "age", "val": [18, 19, 20, 21], "op": "in"},
                 {"name": "age", "op": "gt", "field": "height"},
                 ...
               ]
           }

        For a complete description of all possible search parameters and
        responses, see :ref:`searchformat`.

        """
        # try to get search query from the request query parameters
        try:
            data = json.loads(request.args.get('q', '{}'))
        except (TypeError, ValueError, OverflowError):
            return jsonify_status_code(400, message='Unable to decode data')

        # perform a filtered search
        try:
            result = search(self.session, self.model, data)
        except NoResultFound:
            return jsonify(message='No result found')
        except MultipleResultsFound:
            return jsonify(message='Multiple results found')

        # create a placeholder for the relations of the returned models
        relations = _get_relations(self.model)
        deep = dict((r, {}) for r in relations)

        # for security purposes, don't transmit list as top-level JSON
        if isinstance(result, list):
            objects = [_to_dict_include(x, include=self.include_columns)
                       for x in result]
            return jsonify(objects=objects)
        else:
            result = _to_dict_include(result, deep,
                                      include=self.include_columns)
            return jsonify(result)

    def _check_authentication(self):
        """If the specified HTTP method requires authentication (see the
        constructor), this function aborts with :http:statuscode:`401` unless a
        current user is authorized with respect to the authentication function
        specified in the constructor of this class.

        """
        if (request.method in self.authentication_required_for
            and not self.authentication_function()):
            abort(401)

    def get(self, instid):
        """Returns a JSON representation of an instance of model with the
        specified name.

        If ``instid`` is ``None``, this method returns the result of a search
        with parameters specified in the query string of the request. If no
        search parameters are specified, this method returns all instances of
        the specified model.

        If ``instid`` is an integer, this method returns the instance of the
        model with that identifying integer. If no such instance exists, this
        method responds with :http:status:`404`.

        """
        self._check_authentication()
        if instid is None:
            return self._search()
        inst = self.model.query.get(instid)
        if inst is None:
            abort(404)
        relations = _get_relations(self.model)
        deep = dict((r, {}) for r in relations)
        result = _to_dict_include(inst, deep, include=self.include_columns)
        return jsonify(result)

    def delete(self, instid):
        """Removes the specified instance of the model with the specified name
        from the database.

        Since :http:method:`delete` is an idempotent method according to the
        :rfc:`2616`, this method responds with :http:status:`204` regardless of
        whether an object was deleted.

        """
        self._check_authentication()
        inst = self.model.query.get(instid)
        if inst is not None:
            self.session.delete(inst)
            self.session.commit()
        return jsonify_status_code(204)

    def post(self):
        """Creates a new instance of a given model based on request data.

        This function parses the string contained in
        :attr:`flask.request.data`` as a JSON object and then validates it with
        a validator specified in the constructor of this class.

        The :attr:`flask.request.data` attribute will be parsed as a JSON
        object containing the mapping from field name to value to which to
        initialize the created instance of the model.

        After that, it separates all columns that defines relationships with
        other entities, creates a model with the simple columns and then
        creates instances of these submodels and associates them with the
        related fields. This happens only at the first level of nesting.

        Currently, this method can only handle instantiating a model with a
        single level of relationship data.

        """
        self._check_authentication()
        # try to read the parameters for the model from the body of the request
        try:
            params = request.json
        except BadRequest:
            return jsonify_status_code(400, message='Unable to decode data')
        # Getting the list of relations that will be added later
        cols = _get_columns(self.model)
        relations = _get_relations(self.model)

        # Looking for what we're going to set on the model right now
        colkeys = cols.keys()
        paramkeys = params.keys()
        props = set(colkeys).intersection(paramkeys).difference(relations)

        # Special case: if there are any dates, convert the string form of the
        # date into an instance of the Python ``datetime`` object.
        params = self._strings_to_dates(params)

        try:
            # Instantiate the model with the parameters
            instance = self.model(**dict([(i, params[i]) for i in props]))

            # Handling relations, a single level is allowed
            for col in set(relations).intersection(paramkeys):
                submodel = cols[col].property.mapper.class_
                for subparams in params[col]:
                    subinst = _get_or_create(self.session, submodel,
                                             **subparams)[0]
                    getattr(instance, col).append(subinst)

            # add the created model to the session
            self.session.add(instance)
            self.session.commit()

            return jsonify_status_code(201, id=instance.id)
        except self.validation_exceptions, exception:
            return self._handle_validation_exception(exception)

    def patch(self, instid):
        """Updates the instance specified by ``instid`` of the named model, or
        updates multiple instances if ``instid`` is ``None``.

        The :attr:`flask.request.data` attribute will be parsed as a JSON
        object containing the mapping from field name to value to which to
        update the specified instance or instances.

        If ``instid`` is ``None``, the query string will be used to search for
        instances (using the :func:`_search` method), and all matching
        instances will be updated according to the content of the request data.
        See the :func:`_search` documentation on more information about search
        parameters for restricting the set of instances on which updates will
        be made in this case.

        """
        self._check_authentication()
<<<<<<< HEAD
        # If there is no data to update, just return HTTP 204 No Content.
        if len(request.data) == 0:
            return make_response(None, 204)
        # try to load the fields/values to update from the body of the request
        try:
            data = request.json
        except BadRequest:
=======

        # try to load the fields/values to update from the body of the request
        try:
            data = json.loads(request.data)
        except (TypeError, ValueError, OverflowError):
            # this also happens when request.data is empty
>>>>>>> 110abff3
            return jsonify_status_code(400, message='Unable to decode data')

        patchmany = instid is None
        if patchmany:
            # create a SQLALchemy Query from the query parameter `q`
            query = create_query(self.session, self.model, data)
        else:
            # create a SQLAlchemy Query which has exactly the specified row
            query = self.session.query(self.model).filter_by(id=instid)
            assert query.count() == 1, 'Multiple rows with same ID'

        relations = self._update_relations(query, data)
        field_list = frozenset(data) ^ relations
        params = dict((field, data[field]) for field in field_list)

        # Special case: if there are any dates, convert the string form of the
        # date into an instance of the Python ``datetime`` object.
        params = self._strings_to_dates(params)

        try:
            # Let's update all instances present in the query
            num_modified = 0
            if params:
                num_modified = query.update(params, False)
            self.session.commit()
        except self.validation_exceptions, exception:
            return self._handle_validation_exception(exception)

        if patchmany:
            return jsonify(num_modified=num_modified)
        else:
            return self.get(instid)

    def put(self, instid):
        """Alias for :meth:`patch`."""
        return self.patch(instid)<|MERGE_RESOLUTION|>--- conflicted
+++ resolved
@@ -333,24 +333,10 @@
         :ref:`functionevaluation`.
 
         """
-<<<<<<< HEAD
-        # if there is no data, return the empty JSON object
-        if not request.data:
-            return jsonify()
-        # if parsing JSON fails, return a 400 error in JSON format
-=======
->>>>>>> 110abff3
         try:
             data = request.json
         except BadRequest:
             return jsonify_status_code(400, message='Unable to decode data')
-<<<<<<< HEAD
-        # if there is no 'functions' mapping, return the empty JSON object
-        if 'functions' not in data:
-            return jsonify()
-        # try to evaluate the functions
-=======
->>>>>>> 110abff3
         try:
             result = _evaluate_functions(self.session, self.model,
                                          data.get('functions'))
@@ -837,22 +823,12 @@
 
         """
         self._check_authentication()
-<<<<<<< HEAD
-        # If there is no data to update, just return HTTP 204 No Content.
-        if len(request.data) == 0:
-            return make_response(None, 204)
+
         # try to load the fields/values to update from the body of the request
         try:
             data = request.json
         except BadRequest:
-=======
-
-        # try to load the fields/values to update from the body of the request
-        try:
-            data = json.loads(request.data)
-        except (TypeError, ValueError, OverflowError):
             # this also happens when request.data is empty
->>>>>>> 110abff3
             return jsonify_status_code(400, message='Unable to decode data')
 
         patchmany = instid is None
