"""
    flask.ext.restless.views
    ~~~~~~~~~~~~~~~~~~~~~~~~

    Provides the following view classes, subclasses of
    :class:`flask.MethodView` which provide generic endpoints for interacting
    with an entity of the database:

    :class:`flask.ext.restless.views.API`
      Provides the endpoints for each of the basic HTTP methods. This is the
      main class used by the
      :meth:`flask.ext.restless.manager.APIManager.create_api` method to create
      endpoints.

    :class:`flask.ext.restless.views.FunctionAPI`
      Provides a :http:method:`get` endpoint which returns the result of
      evaluating some function on the entire collection of a given model.

    :copyright: 2011 by Lincoln de Sousa <lincoln@comum.org>
    :copyright: 2012 Jeffrey Finkelstein <jeffrey.finkelstein@gmail.com>
    :license: GNU AGPLv3+ or BSD

"""
import datetime
import math

from dateutil.parser import parse as parse_datetime
from flask import abort
from flask import json
from flask import jsonify
from flask import request
from flask.views import MethodView
from sqlalchemy import Date
from sqlalchemy import DateTime
from sqlalchemy.exc import OperationalError
from sqlalchemy.orm import class_mapper
from sqlalchemy.orm import ColumnProperty
from sqlalchemy.orm import object_mapper
from sqlalchemy.orm import RelationshipProperty
from sqlalchemy.orm.dynamic import AppenderMixin
from sqlalchemy.orm.exc import MultipleResultsFound
from sqlalchemy.orm.exc import NoResultFound
from sqlalchemy.orm.properties import RelationshipProperty as RelProperty
from sqlalchemy.orm.query import Query
from sqlalchemy.sql import func

from .helpers import unicode_keys_to_strings
from .search import create_query
from .search import search


def jsonify_status_code(status_code, *args, **kw):
    """Returns a jsonified response with the specified HTTP status code.

    The positional and keyword arguments are passed directly to the
    :func:`flask.jsonify` function which creates the response.

    """
    response = jsonify(*args, **kw)
    response.status_code = status_code
    return response


def _is_date_field(model, fieldname):
    """Returns ``True`` if and only if the field of `model` with the specified
    name corresponds to either a :class:`datetime.date` object or a
    :class:`datetime.datetime` object.

    """
    prop = getattr(model, fieldname).property
    if isinstance(prop, RelationshipProperty):
        return False
    fieldtype = prop.columns[0].type
    return isinstance(fieldtype, Date) or isinstance(fieldtype, DateTime)


def _get_or_create(session, model, **kwargs):
    """Returns the first instance of the specified model filtered by the
    keyword arguments, or creates a new instance of the model and returns that.

    This function returns a two-tuple in which the first element is the created
    or retrieved instance and the second is a boolean value which is ``True``
    if and only if an instance was created.

    The idea for this function is based on Django's ``Model.get_or_create()``
    method.

    `session` is the session in which all database transactions are made (this
    should be :attr:`flask.ext.sqlalchemy.SQLAlchemy.session`).

    `model` is the SQLAlchemy model to get or create (this should be a subclass
    of :class:`~flask.ext.restless.model.Entity`).

    `kwargs` are the keyword arguments which will be passed to the
    :func:`sqlalchemy.orm.query.Query.filter_by` function.

    """
    # TODO document that this uses the .first() function
    instance = session.query(model).filter_by(**kwargs).first()
    if instance:
        return instance, False
    else:
        instance = model(**kwargs)
        session.add(instance)
        session.commit()
        return instance, True


def _get_columns(model):
    """Returns a dictionary-like object containing all the columns of the
    specified `model` class.

    """
    return model._sa_class_manager


def _get_related_model(model, relationname):
    """Gets the class of the model to which `model` is related by the attribute
    whose name is `relationname`.

    """
    return _get_columns(model)[relationname].property.mapper.class_


def _get_relations(model):
    """Returns a list of relation names of `model` (as a list of strings)."""
    cols = _get_columns(model)
    return [k for k in cols if isinstance(cols[k].property, RelProperty)]


def _primary_key_name(model_or_instance):
    """Returns the name of the primary key of the specified model or instance
    of a model, as a string.

    If `model_or_instance` specifies multiple primary keys and ``'id'`` is one
    of them, ``'id'`` is returned. If `model_or_instance` specifies multiple
    primary keys and ``'id'`` is not one of them, only the name of the first
    one in the list of primary keys is returned.

    """
    its_a_model = isinstance(model_or_instance, type)
    mapper = class_mapper if its_a_model else object_mapper
    mapped = mapper(model_or_instance)
    primary_key_names = [key.name for key in mapped.primary_key]
    return 'id' if 'id' in primary_key_names else primary_key_names[0]


# This code was adapted from :meth:`elixir.entity.Entity.to_dict` and
# http://stackoverflow.com/q/1958219/108197.
#
# TODO should we have an `include` argument also?
def _to_dict(instance, deep=None, exclude=None):
    """Returns a dictionary representing the fields of the specified `instance`
    of a SQLAlchemy model.

    `deep` is a dictionary containing a mapping from a relation name (for a
    relation of `instance`) to either a list or a dictionary. This is a
    recursive structure which represents the `deep` argument when calling
    `_to_dict` on related instances. When an empty list is encountered,
    `_to_dict` returns a list of the string representations of the related
    instances.

    `exclude` specifies the columns which will *not* be present in the returned
    dictionary representation of the object.

    """
    deep = deep or {}
    exclude = exclude or ()
    # create the dictionary mapping column name to value
    columns = (p.key for p in object_mapper(instance).iterate_properties
               if isinstance(p, ColumnProperty))
    result = dict((col, getattr(instance, col)) for col in columns)
    # Convert datetime and date objects to ISO 8601 format.
    #
    # TODO We can get rid of this when issue #33 is resolved.
    for key, value in result.items():
        if isinstance(value, datetime.date):
            result[key] = value.isoformat()
    # recursively call _to_dict on each of the `deep` relations
    for relation, rdeep in deep.iteritems():
        # exclude foreign keys of the related object for the recursive call
        relationproperty = object_mapper(instance).get_property(relation)
        newexclude = (key.name for key in relationproperty.remote_side)
        # Get the related value so we can see if it is None, a list, a query
        # (as specified by a dynamic relationship loader), or an actual
        # instance of a model.
        relatedvalue = getattr(instance, relation)
        # HACK: In case the relatedvalue is a dynamically loaded relationship,
        # we need to resolve the query into a concrete list of objects. See
        # issue #89.
        if isinstance(relatedvalue, (AppenderMixin, Query)):
            relatedvalue = relatedvalue.all()

        if relatedvalue is None:
            result[relation] = None
        elif isinstance(relatedvalue, list):
            result[relation] = [_to_dict(inst, rdeep, newexclude)
                                for inst in relatedvalue]
        else:
            result[relation] = _to_dict(relatedvalue, rdeep, newexclude)
    return result


def _include_keys(dictionary, keys):
    """Returns a new dictionary containing only the mappings from `dictionary`
    with keys as specified in `keys`.

    """
    return dict((k, v) for k, v in dictionary.items() if k in keys)


def _to_dict_include(instance, deep=None, exclude=None, include=None):
    """Returns the dictionary representation of `instance` as returned by
    :func:`_to_dict`, but only with the fields specified by `include` (if it is
    not ``None``).

    If `include` is ``None``, all keys will be included. If it is an iterable
    of strings, only those keys will be included in the returned dictionary.

    """
    result = _to_dict(instance, deep, exclude)
    if include is None:
        return result
    return _include_keys(result, include)


def _evaluate_functions(session, model, functions):
    """Executes each of the SQLAlchemy functions specified in ``functions``, a
    list of dictionaries of the form described below, on the given model and
    returns a dictionary mapping function name (slightly modified, see below)
    to result of evaluation of that function.

    `session` is the SQLAlchemy session in which all database transactions will
    be performed.

    `model` is the :class:`flask.ext.restless.Entity` object on which the
    specified functions will be evaluated.

    ``functions`` is a list of dictionaries of the form::

        {'name': 'avg', 'field': 'amount'}

    For example, if you want the sum and the average of the field named
    "amount"::

        >>> # assume instances of Person exist in the database...
        >>> f1 = dict(name='sum', field='amount')
        >>> f2 = dict(name='avg', field='amount')
        >>> evaluate_functions(Person, [f1, f2])
        {'avg__amount': 456, 'sum__amount': 123}

    The return value is a dictionary mapping ``'<funcname>__<fieldname>'`` to
    the result of evaluating that function on that field. If `model` is
    ``None`` or `functions` is empty, this function returns the empty
    dictionary.

    If a field does not exist on a given model, :exc:`AttributeError` is
    raised. If a function does not exist,
    :exc:`sqlalchemy.exc.OperationalError` is raised. The former exception will
    have a ``field`` attribute which is the name of the field which does not
    exist. The latter exception will have a ``function`` attribute which is the
    name of the function with does not exist.

    """
    if not model or not functions:
        return {}
    processed = []
    funcnames = []
    for function in functions:
        funcname, fieldname = function['name'], function['field']
        # We retrieve the function by name from the SQLAlchemy ``func``
        # module and the field by name from the model class.
        #
        # If the specified field doesn't exist, this raises AttributeError.
        funcobj = getattr(func, funcname)
        try:
            field = getattr(model, fieldname)
        except AttributeError, exception:
            exception.field = fieldname
            raise exception
        # Time to store things to be executed. The processed list stores
        # functions that will be executed in the database and funcnames
        # contains names of the entries that will be returned to the
        # caller.
        funcnames.append('%s__%s' % (funcname, fieldname))
        processed.append(funcobj(field))
    # Evaluate all the functions at once and get an iterable of results.
    #
    # If any of the functions
    try:
        evaluated = session.query(*processed).one()
    except OperationalError, exception:
        # HACK original error message is of the form:
        #
        #    '(OperationalError) no such function: bogusfuncname'
        original_error_msg = exception.args[0]
        bad_function = original_error_msg[37:]
        exception.function = bad_function
        raise exception
    return dict(zip(funcnames, evaluated))


class ModelView(MethodView):
    """Base class for :class:`flask.MethodView` classes which represent a view
    of a SQLAlchemy model.

    The model class for this view can be accessed from the :attr:`model`
    attribute, and the session in which all database transactions will be
    performed when dealing with this model can be accessed from the
    :attr:`session` attribute.

    When subclasses wish to make queries to the database model specified in the
    constructor, they should access the ``self.query`` function, which
    delegates to the appropriate SQLAlchemy query object or Flask-SQLAlchemy
    query object, depending on how the model has been defined.

    """

    def __init__(self, session, model, *args, **kw):
        """Calls the constructor of the superclass and specifies the model for
        which this class provides a ReSTful API.

        `session` is the SQLAlchemy session in which all database transactions
        will be performed.

        `model` is the SQLALchemy declarative model class of the database model
        for which this instance of the class is an API.

        """
        super(ModelView, self).__init__(*args, **kw)
        self.session = session
        self.model = model

    def query(self, model=None):
        """Returns either a SQLAlchemy query or Flask-SQLAlchemy query object
        (depending on the type of the model) on the specified `model`, or if
        `model` is ``None``, the model specified in the constructor of this
        class.

        """
        the_model = model or self.model
        if hasattr(the_model, 'query'):
            return the_model.query
        else:
            return self.session.query(the_model)


class FunctionAPI(ModelView):
    """Provides method-based dispatching for :http:method:`get` requests which
    wish to apply SQL functions to all instances of a model.

    .. versionadded:: 0.4

    """

    def get(self):
        """Returns the result of evaluating the SQL functions specified in the
        body of the request.

        For a description of the request and response formats, see
        :ref:`functionevaluation`.

        """
        try:
            data = json.loads(request.data)
        except (TypeError, ValueError, OverflowError):
            return jsonify_status_code(400, message='Unable to decode data')
        try:
            result = _evaluate_functions(self.session, self.model,
                                         data.get('functions'))
            if not result:
                return jsonify_status_code(204)
            return jsonify(result)
        except AttributeError, exception:
            message = 'No such field "%s"' % exception.field
            return jsonify_status_code(400, message=message)
        except OperationalError, exception:
            message = 'No such function "%s"' % exception.function
            return jsonify_status_code(400, message=message)


class API(ModelView):
    """Provides method-based dispatching for :http:method:`get`,
    :http:method:`post`, :http:method:`patch`, :http:method:`put`, and
    :http:method:`delete` requests, for both collections of models and
    individual models.

    """

    def __init__(self, session, model, authentication_required_for=None,
                 authentication_function=None, include_columns=None,
                 validation_exceptions=None, results_per_page=10,
                 post_form_preprocessor=None, *args, **kw):
        """Instantiates this view with the specified attributes.

        `session` is the SQLAlchemy session in which all database transactions
        will be performed.

        `model` is the :class:`flask_restless.Entity` class of the database
        model for which this instance of the class is an API. This model should
        live in `database`.

        `authentication_required_for` is a list of HTTP method names (for
        example, ``['POST', 'PATCH']``) for which authentication must be
        required before clients can successfully make requests. If this keyword
        argument is specified, `authentication_function` must also be
        specified.

        `authentication_function` is a function which accepts no arguments and
        returns ``True`` if and only if a client is authorized to make a
        request on an endpoint.

        Pre-condition (callers must satisfy): if `authentication_required_for`
        is specified, so must `authentication_function`.

        `validation_exceptions` is the tuple of exceptions raised by backend
        validation (if any exist). If exceptions are specified here, any
        exceptions which are caught when writing to the database. Will be
        returned to the client as a :http:statuscode:`400` response with a
        message specifying the validation error which occurred. For more
        information, see :ref:`validation`.

        `include_columns` is a list of strings which name the columns of
        `model` which will be included in the JSON representation of that model
        provided in response to :http:method:`get` requests. Only the named
        columns will be included. If this list includes a string which does not
        name a column in `model`, it will be ignored.

        `results_per_page` is a positive integer which represents the number of
        results which are returned per page. If this is anything except a
        positive integer, pagination will be disabled (warning: this may result
        in large responses). For more information, see :ref:`pagination`.

        `post_form_preprocessor` is a callback function which takes
        POST input parameters loaded from JSON and enhances them with other
        key/value pairs. The example use of this is when your ``model``
        requires to store user identity and for security reasons the identity
        is not read from the post parameters (where malicious user can tamper
        with them) but from the session.

        .. versionadded:: 0.6
           Added the `results_per_page` keyword argument.

        .. versionadded:: 0.5
           Added the `include_columns`, and `validation_exceptions` keyword
           arguments.

        .. versionadded:: 0.4
           Added the `authentication_required_for` and
           `authentication_function` keyword arguments.

        """
        super(API, self).__init__(session, model, *args, **kw)
        self.authentication_required_for = authentication_required_for or ()
        self.authentication_function = authentication_function
        # convert HTTP method names to uppercase
        self.authentication_required_for = \
            frozenset([m.upper() for m in self.authentication_required_for])
        self.include_columns = include_columns
        self.validation_exceptions = tuple(validation_exceptions or ())
        self.results_per_page = results_per_page
        self.paginate = (isinstance(self.results_per_page, int)
                         and self.results_per_page > 0)
        self.post_form_preprocessor = post_form_preprocessor

    """
    Extension hooks. Child classes should override these.
    """
    def _after_search(self, result, data):
        """
        `result` will be a single model if such parameter was passed to `search()`
                 and a list otherwise.
        `data` is serialized result ready to be jsonified
               - For single model search this will be the model found
               - For many model search this will be `{objects: <list of objects found>, page: <page_number>}`
        """
        return True
    
    def _after_get(self, model, data):
        return True
    
    def _after_post(self, model):
        return True
    
    def _after_patch(self, query, params, num_modified):
        return True
    
    def _after_delete(self, model):
        return True
    
    def _before_search(self, data):
        """
        `data` - query parameters
        """
        return True
    
    def _before_get(self, model):
        return True
    
    def _before_post(self, params):
        return True
    
    def _before_patch(self, query, data):
        return True
    
    def _before_delete(self, model):
        return True
    
    def _add_to_relation(self, query, relationname, toadd=None):
        """Adds a new or existing related model to each model specified by
        `query`.

        This function does not commit the changes made to the database. The
        calling function has that responsibility.

        `query` is a SQLAlchemy query instance that evaluates to all instances
        of the model specified in the constructor of this class that should be
        updated.

        `relationname` is the name of a one-to-many relationship which exists
        on each model specified in `query`.

        `toadd` is a list of dictionaries, each representing the attributes of
        an existing or new related model to add. If a dictionary contains the
        key ``'id'``, that instance of the related model will be
        added. Otherwise, the
        :classmethod:`~flask.ext.restless.model.get_or_create` class method
        will be used to get or create a model to add.

        """
        submodel = _get_related_model(self.model, relationname)
        for dictionary in toadd or []:
            if 'id' in dictionary:
                subinst = self._get_by(dictionary['id'], submodel)
            else:
                kw = unicode_keys_to_strings(dictionary)
                subinst = _get_or_create(self.session, submodel, **kw)[0]
            for instance in query:
                getattr(instance, relationname).append(subinst)

    def _remove_from_relation(self, query, relationname, toremove=None):
        """Removes a related model from each model specified by `query`.

        This function does not commit the changes made to the database. The
        calling function has that responsibility.

        `query` is a SQLAlchemy query instance that evaluates to all instances
        of the model specified in the constructor of this class that should be
        updated.

        `relationname` is the name of a one-to-many relationship which exists
        on each model specified in `query`.

        `toremove` is a list of dictionaries, each representing the attributes
        of an existing model to remove. If a dictionary contains the key
        ``'id'``, that instance of the related model will be
        removed. Otherwise, the instance to remove will be retrieved using the
        other attributes specified in the dictionary.

        If one of the dictionaries contains a mapping from ``'__delete__'`` to
        ``True``, then the removed object will be deleted after being removed
        from each instance of the model in the specified query.

        """
        submodel = _get_related_model(self.model, relationname)
        for dictionary in toremove or []:
            remove = dictionary.pop('__delete__', False)
            if 'id' in dictionary:
                subinst = self._get_by(dictionary['id'], submodel)
            else:
                kw = unicode_keys_to_strings(dictionary)
                # TODO document that we use .first() here
                subinst = self.query(submodel).filter_by(**kw).first()
            for instance in query:
                getattr(instance, relationname).remove(subinst)
            if remove:
                self.session.delete(subinst)

    # TODO change this to have more sensible arguments
    def _update_relations(self, query, params):
        """Adds or removes models which are related to the model specified in
        the constructor of this class.

        If one of the dictionaries specified in ``add`` or ``remove`` includes
        an ``id`` key, the object with that ``id`` will be attempt to be added
        or removed. Otherwise, an existing object with the specified attribute
        values will be attempted to be added or removed. If adding, a new
        object will be created if a matching object could not be found in the
        database.

        This function does not commit the changes made to the database. The
        calling function has that responsibility.

        This method returns a :class:`frozenset` of strings representing the
        names of relations which were modified.

        `query` is a SQLAlchemy query instance that evaluates to all instances
        of the model specified in the constructor of this class that should be
        updated.

        `params` is a dictionary containing a mapping from name of the relation
        to modify (as a string) to a second dictionary. The inner dictionary
        contains at most two mappings, one with the key ``'add'`` and one with
        the key ``'remove'``. Each of these is a mapping to a list of
        dictionaries which represent the attributes of the object to add to or
        remove from the relation.

        If a dictionary in one of the ``'remove'`` lists contains a mapping
        from ``'__delete__'`` to ``True``, then the removed object will be
        deleted after being removed from each instance of the model in the
        specified query.

        """
        relations = _get_relations(self.model)
        tochange = frozenset(relations) & frozenset(params)
        for columnname in tochange:
            toadd = params[columnname].get('add', [])
            toremove = params[columnname].get('remove', [])
            self._add_to_relation(query, columnname, toadd=toadd)
            self._remove_from_relation(query, columnname, toremove=toremove)
        return tochange

    def _handle_validation_exception(self, exception):
        """Rolls back the session, extracts validation error messages, and
        returns a :func:`flask.jsonify` response with :http:statuscode:`400`
        containing the extracted validation error messages.

        Again, *this method calls
        :meth:`sqlalchemy.orm.session.Session.rollback`*.

        """
        self.session.rollback()
        errors = self._extract_error_messages(exception) or \
            'Could not determine specific validation errors'
        return jsonify_status_code(400, validation_errors=errors)

    def _extract_error_messages(self, exception):
        """Tries to extract a dictionary mapping field name to validation error
        messages from `exception`, which is a validation exception as provided
        in the ``validation_exceptions`` keyword argument in the constructor of
        this class.

        Since the type of the exception is provided by the user in the
        constructor of this class, we don't know for sure where the validation
        error messages live inside `exception`. Therefore this method simply
        attempts to access a few likely attributes and returns the first one it
        finds (or ``None`` if no error messages dictionary can be extracted).

        """
        # 'errors' comes from sqlalchemy_elixir_validations
        if hasattr(exception, 'errors'):
            return exception.errors
        # 'message' comes from savalidation
        if hasattr(exception, 'message'):
            # TODO this works only if there is one validation error
            left, right = exception.message.rsplit(':', 1)
            try:
                left_bracket = left.rindex('[')
                right_bracket = right.rindex(']')
            except ValueError:
                # could not parse the string; we're not trying too hard here...
                return None
            msg = right[:right_bracket].strip(' "')
            fieldname = left[left_bracket + 1:].strip()
            return {fieldname: msg}
        return None

    def _strings_to_dates(self, dictionary):
        """Returns a new dictionary with all the mappings of `dictionary` but
        with date strings mapped to :class:`datetime.datetime` objects.

        The keys of `dictionary` are names of fields in the model specified in
        the constructor of this class. The values are values to set on these
        fields. If a field name corresponds to a field in the model which is a
        :class:`sqlalchemy.types.Date` or :class:`sqlalchemy.types.DateTime`,
        then the returned dictionary will have the corresponding
        :class:`datetime.datetime` Python object as the value of that mapping
        in place of the string.

        This function outputs a new dictionary; it does not modify the
        argument.

        """
        result = {}
        for fieldname, value in dictionary.iteritems():
            if _is_date_field(self.model, fieldname) and value is not None:
                result[fieldname] = parse_datetime(value)
            else:
                result[fieldname] = value
        return result

    def _search(self):
        """Defines a generic search function for the database model.

        If the query string is empty, or if the specified query is invalid for
        some reason (for example, searching for all person instances with), the
        response will be the JSON string ``{"objects": []}``.

        To search for entities meeting some criteria, the client makes a
        request to :http:get:`/api/<modelname>` with a query string containing
        the parameters of the search. The parameters of the search can involve
        filters. In a filter, the client specifies the name of the field by
        which to filter, the operation to perform on the field, and the value
        which is the argument to that operation. In a function, the client
        specifies the name of a SQL function which is executed on the search
        results; the result of executing the function is returned to the
        client.

        The parameters of the search must be provided in JSON form as the value
        of the ``q`` request query parameter. For example, in a database of
        people, to search for all people with a name containing a "y", the
        client would make a :http:method:`get` request to ``/api/person`` with
        query parameter as follows::

            q={"filters": [{"name": "name", "op": "like", "val": "%y%"}]}

        If multiple objects meet the criteria of the search, the response has
        :http:status:`200` and content of the form::

        .. sourcecode:: javascript

           {"objects": [{"name": "Mary"}, {"name": "Byron"}, ...]}

        If the result of the search is a single instance of the model, the JSON
        representation of that instance would be the top-level object in the
        content of the response::

        .. sourcecode:: javascript

           {"name": "Mary", ...}

        For more information SQLAlchemy operators for use in filters, see the
        `SQLAlchemy SQL expression tutorial
        <http://docs.sqlalchemy.org/en/latest/core/tutorial.html>`_.

        The general structure of request data as a JSON string is as follows::

        .. sourcecode:: javascript

           {
             "single": "True",
             "order_by": [{"field": "age", "direction": "asc"}],
             "limit": 2,
             "offset": 1,
             "filters":
               [
                 {"name": "name", "val": "%y%", "op": "like"},
                 {"name": "age", "val": [18, 19, 20, 21], "op": "in"},
                 {"name": "age", "op": "gt", "field": "height"},
                 ...
               ]
           }

        For a complete description of all possible search parameters and
        responses, see :ref:`searchformat`.

        """
        # try to get search query from the request query parameters
        try:
            data = json.loads(request.args.get('q', '{}'))
        except (TypeError, ValueError, OverflowError):
            return jsonify_status_code(400, message='Unable to decode data')
        
        proceed = self._before_search(data)
        if proceed != True:
            return proceed
        
        # perform a filtered search
        try:
            result = search(self.session, self.model, data)
        except NoResultFound:
            return jsonify(message='No result found')
        except MultipleResultsFound:
            return jsonify(message='Multiple results found')
        except:
            return jsonify_status_code(400,
                                       message='Unable to construct query')
        
        # create a placeholder for the relations of the returned models
        relations = _get_relations(self.model)
        deep = dict((r, {}) for r in relations)

        # for security purposes, don't transmit list as top-level JSON
        if isinstance(result, list):
            return self._paginated(result, deep)
        else:
            data = _to_dict_include(result, deep,
                                      include=self.include_columns)
            
            proceed = self._after_search(result, data)
            if proceed != True:
                return proceed
            
            return jsonify(data)

    # TODO it is ugly to have `deep` as an arg here; can we remove it?
    def _paginated(self, instances, deep):
        """Returns a paginated JSONified response from the specified list of
        model instances.

        `instances` is a list of model instances.

        `deep` is the dictionary which defines the depth of submodels to output
        in the JSON format of the model instances in `instances`; it is passed
        directly to :func:`_to_dict_include`.

        The response data is JSON of the form:

        .. sourcecode:: javascript

           {
             "page": 2,
             "objects": [{"id": 1, "name": "Jeffrey", "age": 24}, ...]
           }

        """
        if self.paginate:
            # get the page number (first page is page 1)
            page_num = int(request.args.get('page', 1))
            start = (page_num - 1) * self.results_per_page
            end = min(len(instances), start + self.results_per_page)
            total_pages = int(math.ceil(len(instances) / float(self.results_per_page)))

        else:
            page_num = 1
            start = 0
            end = len(instances)
            total_pages = 1
            
        objects = [_to_dict_include(x, deep, include=self.include_columns)
                   for x in instances[start:end]]
<<<<<<< HEAD
        return jsonify(page=page_num, objects=objects, total_pages=total_pages)
=======
        
        data = {'objects': objects, 'page': page_num}
        
        proceed = self._after_search(instances, data)
        if proceed != True:
            return proceed
        
        return jsonify(data)
>>>>>>> dd6051da

    def _check_authentication(self):
        """If the specified HTTP method requires authentication (see the
        constructor), this function aborts with :http:statuscode:`401` unless a
        current user is authorized with respect to the authentication function
        specified in the constructor of this class.

        """
        if (request.method in self.authentication_required_for
            and not self.authentication_function()):
            abort(401)

    def _query_by_primary_key(self, primary_key_value, model=None):
        """Returns a SQLAlchemy query object containing the result of querying
        `model` (or ``self.model`` if not specified) for instances whose
        primary key has the value `primary_key_value`.

        Presumably, the returned query should have at most one element.

        """
        the_model = model or self.model
        # force unicode primary key name to string; see unicode_keys_to_strings
        pk_name = str(_primary_key_name(the_model))
        return self.query(the_model).filter_by(**{pk_name: primary_key_value})

    def _get_by(self, primary_key_value, model=None):
        """Returns the single instance of `model` (or ``self.model`` if not
        specified) whose primary key has the value `primary_key_value`, or
        ``None`` if no such instance exists.

        """
        return self._query_by_primary_key(primary_key_value, model).first()

    def get(self, instid):
        """Returns a JSON representation of an instance of model with the
        specified name.

        If ``instid`` is ``None``, this method returns the result of a search
        with parameters specified in the query string of the request. If no
        search parameters are specified, this method returns all instances of
        the specified model.

        If ``instid`` is an integer, this method returns the instance of the
        model with that identifying integer. If no such instance exists, this
        method responds with :http:status:`404`.

        """
        self._check_authentication()
        if instid is None:
            return self._search()
        inst = self._get_by(instid)
        if inst is None:
            abort(404)
            
        proceed = self._before_get(inst)
        if proceed != True:
            return proceed
            
        relations = _get_relations(self.model)
        deep = dict((r, {}) for r in relations)
        result = _to_dict_include(inst, deep, include=self.include_columns)
        
        proceed = self._after_get(inst, result)
        if proceed != True:
            return proceed
        
        return jsonify(result)

    def delete(self, instid):
        """Removes the specified instance of the model with the specified name
        from the database.

        Since :http:method:`delete` is an idempotent method according to the
        :rfc:`2616`, this method responds with :http:status:`204` regardless of
        whether an object was deleted.

        """
        self._check_authentication()
        inst = self._get_by(instid)
        
        if inst is not None:
            
            proceed = self._before_delete(inst)
            if proceed != True:
                return proceed
            
            self.session.delete(inst)
            self.session.commit()
            
            proceed = self._after_delete(inst)
            if proceed != True:
                return proceed
            
        return jsonify_status_code(204)

    def post(self):
        """Creates a new instance of a given model based on request data.

        This function parses the string contained in
        :attr:`flask.request.data`` as a JSON object and then validates it with
        a validator specified in the constructor of this class.

        The :attr:`flask.request.data` attribute will be parsed as a JSON
        object containing the mapping from field name to value to which to
        initialize the created instance of the model.

        After that, it separates all columns that defines relationships with
        other entities, creates a model with the simple columns and then
        creates instances of these submodels and associates them with the
        related fields. This happens only at the first level of nesting.

        Currently, this method can only handle instantiating a model with a
        single level of relationship data.

        """
        self._check_authentication()
        # try to read the parameters for the model from the body of the request
        try:
            params = json.loads(request.data)
        except (TypeError, ValueError, OverflowError):
            return jsonify_status_code(400, message='Unable to decode data')

        # If post_form_preprocessor is specified, call it
        if self.post_form_preprocessor:
            params = self.post_form_preprocessor(params)
            
        proceed = self._before_post(params)
        if proceed != True:
            return proceed
        
        # Getting the list of relations that will be added later
        cols = _get_columns(self.model)
        relations = _get_relations(self.model)

        # Looking for what we're going to set on the model right now
        colkeys = cols.keys()
        paramkeys = params.keys()
        props = set(colkeys).intersection(paramkeys).difference(relations)

        # Special case: if there are any dates, convert the string form of the
        # date into an instance of the Python ``datetime`` object.
        params = self._strings_to_dates(params)

        try:
            # Instantiate the model with the parameters.
            modelargs = dict([(i, params[i]) for i in props])
            # HACK Python 2.5 requires __init__() keywords to be strings.
            instance = self.model(**unicode_keys_to_strings(modelargs))
            
            # Handling relations, a single level is allowed
            for col in set(relations).intersection(paramkeys):
                submodel = cols[col].property.mapper.class_
                
                if type(params[col]) == list:
                    # model has several related objects
                    for subparams in params[col]:
                        kw = unicode_keys_to_strings(subparams)
                        subinst = _get_or_create(self.session, submodel,
                                                 **kw)[0]
                        getattr(instance, col).append(subinst)
                else:
                    # model has single related object
                    kw = unicode_keys_to_strings(params[col])
                    subinst = _get_or_create(self.session, submodel, **kw)[0]
                    setattr(instance, col, subinst)

            # add the created model to the session
            self.session.add(instance)
            self.session.commit()

            pk_name = str(_primary_key_name(instance))
            pk_value = getattr(instance, pk_name)
            
            proceed = self._after_post(instance)
            if proceed != True:
                return proceed
            
            return jsonify_status_code(201, **{pk_name: pk_value})
        except self.validation_exceptions, exception:
            return self._handle_validation_exception(exception)

    def patch(self, instid):
        """Updates the instance specified by ``instid`` of the named model, or
        updates multiple instances if ``instid`` is ``None``.

        The :attr:`flask.request.data` attribute will be parsed as a JSON
        object containing the mapping from field name to value to which to
        update the specified instance or instances.

        If ``instid`` is ``None``, the query string will be used to search for
        instances (using the :func:`_search` method), and all matching
        instances will be updated according to the content of the request data.
        See the :func:`_search` documentation on more information about search
        parameters for restricting the set of instances on which updates will
        be made in this case.

        """
        self._check_authentication()

        # try to load the fields/values to update from the body of the request
        try:
            data = json.loads(request.data)
        except (TypeError, ValueError, OverflowError):
            # this also happens when request.data is empty
            return jsonify_status_code(400, message='Unable to decode data')

        patchmany = instid is None
        if patchmany:
            try:
                # create a SQLALchemy Query from the query parameter `q`
                query = create_query(self.session, self.model, data)
            except:
                return jsonify_status_code(400,
                                           message='Unable to construct query')
        else:
            # create a SQLAlchemy Query which has exactly the specified row
            query = self._query_by_primary_key(instid)
            assert query.count() == 1, 'Multiple rows with same ID'

        proceed = self._before_patch(query, data)
        if proceed != True:
            return proceed
        
        relations = self._update_relations(query, data)
        field_list = frozenset(data) ^ relations
        params = dict((field, data[field]) for field in field_list)

        # Special case: if there are any dates, convert the string form of the
        # date into an instance of the Python ``datetime`` object.
        params = self._strings_to_dates(params)

        try:
            # Let's update all instances present in the query
            num_modified = 0
            if params:
                for item in query.all():
                    for param, value in params.iteritems():
                        setattr(item, param, value)
                    num_modified += 1
            self.session.commit()
            
            proceed = self._after_patch(query, params, num_modified)
            if proceed != True:
                return proceed
            
        except self.validation_exceptions, exception:
            return self._handle_validation_exception(exception)

        if patchmany:
            return jsonify(num_modified=num_modified)
        else:
            return self.get(instid)

    def put(self, instid):
        """Alias for :meth:`patch`."""
        return self.patch(instid)<|MERGE_RESOLUTION|>--- conflicted
+++ resolved
@@ -775,7 +775,7 @@
         except:
             return jsonify_status_code(400,
                                        message='Unable to construct query')
-        
+
         # create a placeholder for the relations of the returned models
         relations = _get_relations(self.model)
         deep = dict((r, {}) for r in relations)
@@ -829,18 +829,13 @@
             
         objects = [_to_dict_include(x, deep, include=self.include_columns)
                    for x in instances[start:end]]
-<<<<<<< HEAD
-        return jsonify(page=page_num, objects=objects, total_pages=total_pages)
-=======
-        
-        data = {'objects': objects, 'page': page_num}
+        data = {'objects': objects, 'page': page_num, 'total_pages': total_pages}
         
         proceed = self._after_search(instances, data)
         if proceed != True:
             return proceed
         
         return jsonify(data)
->>>>>>> dd6051da
 
     def _check_authentication(self):
         """If the specified HTTP method requires authentication (see the
@@ -989,7 +984,7 @@
             modelargs = dict([(i, params[i]) for i in props])
             # HACK Python 2.5 requires __init__() keywords to be strings.
             instance = self.model(**unicode_keys_to_strings(modelargs))
-            
+
             # Handling relations, a single level is allowed
             for col in set(relations).intersection(paramkeys):
                 submodel = cols[col].property.mapper.class_
