# -*- coding: utf-8; Mode: Python -*-
#
# Copyright (C) 2011 Lincoln de Sousa <lincoln@comum.org>
# Copyright 2012 Jeffrey Finkelstein <jeffrey.finkelstein@gmail.com>
#
# This file is part of Flask-Restless.
#
# Flask-Restless is free software: you can redistribute it and/or modify it
# under the terms of the GNU Affero General Public License as published by the
# Free Software Foundation, either version 3 of the License, or (at your
# option) any later version.
#
# Flask-Restless is distributed in the hope that it will be useful, but WITHOUT
# ANY WARRANTY; without even the implied warranty of MERCHANTABILITY or FITNESS
# FOR A PARTICULAR PURPOSE. See the GNU Affero General Public License for more
# details.
#
# You should have received a copy of the GNU Affero General Public License
# along with Flask-Restless. If not, see <http://www.gnu.org/licenses/>.
"""
    flask.ext.restless.views
    ~~~~~~~~~~~~~~~~~~~~~~~~

    Provides the following view classes, subclasses of
    :class:`flask.MethodView` which provide generic endpoints for interacting
    with an entity of the database:

    :class:`flask.ext.restless.views.API`
      Provides the endpoints for each of the basic HTTP methods. This is the
      main class used by the
      :meth:`flask.ext.restless.manager.APIManager.create_api` method to create
      endpoints.

    :class:`flask.ext.restless.views.FunctionAPI`
      Provides a :http:method:`get` endpoint which returns the result of
      evaluating some function on the entire collection of a given model.

    :copyright:2011 by Lincoln de Sousa <lincoln@comum.org>
    :copyright:2012 Jeffrey Finkelstein <jeffrey.finkelstein@gmail.com>
    :license: GNU AGPLv3, see COPYING for more details

"""
import datetime

from dateutil.parser import parse as parse_datetime
from flask import abort
from flask import json
from flask import jsonify
from flask import request
from flask.views import MethodView
from sqlalchemy import Date
from sqlalchemy import DateTime
from sqlalchemy.exc import OperationalError
from sqlalchemy.orm import ColumnProperty
from sqlalchemy.orm import object_mapper
from sqlalchemy.orm import RelationshipProperty
from sqlalchemy.orm.exc import MultipleResultsFound
from sqlalchemy.orm.exc import NoResultFound
from sqlalchemy.orm.properties import RelationshipProperty as RelProperty
from sqlalchemy.sql import func
from werkzeug.exceptions import BadRequest

from .search import create_query
from .search import search


def jsonify_status_code(status_code, *args, **kw):
    """Returns a jsonified response with the specified HTTP status code.

    The positional and keyword arguments are passed directly to the
    :func:`flask.jsonify` function which creates the response.

    """
    response = jsonify(*args, **kw)
    response.status_code = status_code
    return response


def _is_date_field(model, fieldname):
    """Returns ``True`` if and only if the field of `model` with the specified
    name corresponds to either a :class:`datetime.date` object or a
    :class:`datetime.datetime` object.

    """
    prop = getattr(model, fieldname).property
    if isinstance(prop, RelationshipProperty):
        return False
    fieldtype = prop.columns[0].type
    return isinstance(fieldtype, Date) or isinstance(fieldtype, DateTime)


def _get_or_create(session, model, **kwargs):
    """Returns the first instance of the specified model filtered by the
    keyword arguments, or creates a new instance of the model and returns that.

    This function returns a two-tuple in which the first element is the created
    or retrieved instance and the second is a boolean value which is ``True``
    if and only if an instance was created.

    The idea for this function is based on Django's ``Model.get_or_create()``
    method.

    `session` is the session in which all database transactions are made (this
    should be :attr:`flask.ext.sqlalchemy.SQLAlchemy.session`).

    `model` is the SQLAlchemy model to get or create (this should be a subclass
    of :class:`~flask.ext.restless.model.Entity`).

    `kwargs` are the keyword arguments which will be passed to the
    :func:`sqlalchemy.orm.query.Query.filter_by` function.

    """
    # TODO document that this uses the .first() function
    instance = model.query.filter_by(**kwargs).first()
    if instance:
        return instance, False
    else:
        instance = model(**kwargs)
        session.add(instance)
        session.commit()
        return instance, True


def _get_columns(model):
    """Returns a dictionary-like object containing all the columns of the
    specified `model` class.

    """
    return model._sa_class_manager


def _get_related_model(model, relationname):
    """Gets the class of the model to which `model` is related by the attribute
    whose name is `relationname`.

    """
    return _get_columns(model)[relationname].property.mapper.class_


def _get_relations(model):
    """Returns a list of relation names of `model` (as a list of strings)."""
    cols = _get_columns(model)
    return [k for k in cols if isinstance(cols[k].property, RelProperty)]


# This code was adapted from :meth:`elixir.entity.Entity.to_dict` and
# http://stackoverflow.com/q/1958219/108197.
#
# TODO should we have an `include` argument also?
def _to_dict(instance, deep=None, exclude=None):
    """Returns a dictionary representing the fields of the specified `instance`
    of a SQLAlchemy model.

    `deep` is a dictionary containing a mapping from a relation name (for a
    relation of `instance`) to either a list or a dictionary. This is a
    recursive structure which represents the `deep` argument when calling
    `_to_dict` on related instances. When an empty list is encountered,
    `_to_dict` returns a list of the string representations of the related
    instances.

    `exclude` specifies the columns which will *not* be present in the returned
    dictionary representation of the object.

    """
    deep = deep or {}
    exclude = exclude or ()
    # create the dictionary mapping column name to value
    columns = (p.key for p in object_mapper(instance).iterate_properties
               if isinstance(p, ColumnProperty))
    result = dict((col, getattr(instance, col)) for col in columns)
    # Convert datetime and date objects to ISO 8601 format.
    #
    # TODO We can get rid of this when issue #33 is resolved.
    for key, value in result.items():
        if isinstance(value, datetime.date):
            result[key] = value.isoformat()
    # recursively call _to_dict on each of the `deep` relations
    for relation, rdeep in deep.iteritems():
        # exclude foreign keys of the related object for the recursive call
        relationproperty = object_mapper(instance).get_property(relation)
        newexclude = (key.name for key in relationproperty.remote_side)
        # get the related value so we can see if it is None or a list
        relatedvalue = getattr(instance, relation)
        if relatedvalue is None:
            result[relation] = None
        elif isinstance(relatedvalue, list):
            result[relation] = [_to_dict(inst, rdeep, newexclude)
                                for inst in relatedvalue]
        else:
            result[relation] = _to_dict(relatedvalue, rdeep, newexclude)
    return result


def _include_keys(dictionary, keys):
    """Returns a new dictionary containing only the mappings from `dictionary`
    with keys as specified in `keys`.

    """
    return dict((k, v) for k, v in dictionary.items() if k in keys)


def _to_dict_include(instance, deep=None, exclude=None, include=None):
    """Returns the dictionary representation of `instance` as returned by
    :func:`_to_dict`, but only with the fields specified by `include` (if it is
    not ``None``).

    If `include` is ``None``, all keys will be included. If it is an iterable
    of strings, only those keys will be included in the returned dictionary.

    """
    result = _to_dict(instance, deep, exclude)
    if include is None:
        return result
    return _include_keys(result, include)


def _evaluate_functions(session, model, functions):
    """Executes each of the SQLAlchemy functions specified in ``functions``, a
    list of dictionaries of the form described below, on the given model and
    returns a dictionary mapping function name (slightly modified, see below)
    to result of evaluation of that function.

    `session` is the SQLAlchemy session in which all database transactions will
    be performed.

    `model` is the :class:`flask.ext.restless.Entity` object on which the
    specified functions will be evaluated.

    ``functions`` is a list of dictionaries of the form::

        {'name': 'avg', 'field': 'amount'}

    For example, if you want the sum and the average of the field named
    "amount"::

        >>> # assume instances of Person exist in the database...
        >>> f1 = dict(name='sum', field='amount')
        >>> f2 = dict(name='avg', field='amount')
        >>> evaluate_functions(Person, [f1, f2])
        {'avg__amount': 456, 'sum__amount': 123}

    The return value is a dictionary mapping ``'<funcname>__<fieldname>'`` to
    the result of evaluating that function on that field. If `model` is
    ``None`` or `functions` is empty, this function returns the empty
    dictionary.

    If a field does not exist on a given model, :exc:`AttributeError` is
    raised. If a function does not exist,
    :exc:`sqlalchemy.exc.OperationalError` is raised. The former exception will
    have a ``field`` attribute which is the name of the field which does not
    exist. The latter exception will have a ``function`` attribute which is the
    name of the function with does not exist.

    """
    if not model or not functions:
        return {}
    processed = []
    funcnames = []
    for function in functions:
        funcname, fieldname = function['name'], function['field']
        # We retrieve the function by name from the SQLAlchemy ``func``
        # module and the field by name from the model class.
        #
        # If the specified field doesn't exist, this raises AttributeError.
        funcobj = getattr(func, funcname)
        try:
            field = getattr(model, fieldname)
        except AttributeError, exception:
            exception.field = fieldname
            raise exception
        # Time to store things to be executed. The processed list stores
        # functions that will be executed in the database and funcnames
        # contains names of the entries that will be returned to the
        # caller.
        funcnames.append('%s__%s' % (funcname, fieldname))
        processed.append(funcobj(field))
    # Evaluate all the functions at once and get an iterable of results.
    #
    # If any of the functions
    try:
        evaluated = session.query(*processed).one()
    except OperationalError, exception:
        # HACK original error message is of the form:
        #
        #    '(OperationalError) no such function: bogusfuncname'
        original_error_msg = exception.args[0]
        bad_function = original_error_msg[37:]
        exception.function = bad_function
        raise exception
    return dict(zip(funcnames, evaluated))


class ModelView(MethodView):
    """Base class for :class:`flask.MethodView` classes which represent a view
    of a SQLAlchemy model.

    The model class for this view can be accessed from the :attr:`model`
    attribute, and the session in which all database transactions will be
    performed when dealing with this model can be accessed from the
    :attr:`session` attribute.

    """

    def __init__(self, session, model, *args, **kw):
        """Calls the constructor of the superclass and specifies the model for
        which this class provides a ReSTful API.

        `session` is the SQLAlchemy session in which all database transactions
        will be performed.

        `model` is the SQLALchemy declarative model class of the database model
        for which this instance of the class is an API.

        """
        super(ModelView, self).__init__(*args, **kw)
        self.session = session
        self.model = model


class FunctionAPI(ModelView):
    """Provides method-based dispatching for :http:method:`get` requests which
    wish to apply SQL functions to all instances of a model.

    .. versionadded:: 0.4

    """

    def get(self):
        """Returns the result of evaluating the SQL functions specified in the
        body of the request.

        For a description of the request and response formats, see
        :ref:`functionevaluation`.

        """
        try:
            data = request.json
        except BadRequest:
            return jsonify_status_code(400, message='Unable to decode data')
        try:
            result = _evaluate_functions(self.session, self.model,
                                         data.get('functions'))
            if not result:
                return jsonify_status_code(204)
            return jsonify(result)
        except AttributeError, exception:
            message = 'No such field "%s"' % exception.field
            return jsonify_status_code(400, message=message)
        except OperationalError, exception:
            message = 'No such function "%s"' % exception.function
            return jsonify_status_code(400, message=message)


class API(ModelView):
    """Provides method-based dispatching for :http:method:`get`,
    :http:method:`post`, :http:method:`patch`, :http:method:`put`, and
    :http:method:`delete` requests, for both collections of models and
    individual models.

    """

    def __init__(self, session, model, authentication_required_for=None,
                 authentication_function=None, include_columns=None,
                 validation_exceptions=None, *args, **kw):
        """Instantiates this view with the specified attributes.

        `session` is the SQLAlchemy session in which all database transactions
        will be performed.

        `model` is the :class:`flask_restless.Entity` class of the database
        model for which this instance of the class is an API. This model should
        live in `database`.

        `authentication_required_for` is a list of HTTP method names (for
        example, ``['POST', 'PATCH']``) for which authentication must be
        required before clients can successfully make requests. If this keyword
        argument is specified, `authentication_function` must also be
        specified.

        `authentication_function` is a function which accepts no arguments and
        returns ``True`` if and only if a client is authorized to make a
        request on an endpoint.

        Pre-condition (callers must satisfy): if `authentication_required_for`
        is specified, so must `authentication_function`.

        `validation_exceptions` is the tuple of exceptions raised by backend
        validation (if any exist). If exceptions are specified here, any
        exceptions which are caught when writing to the database. Will be
        returned to the client as a :http:statuscode:`400` response with a
        message specifying the validation error which occurred. For more
        information, see :ref:`validation`.

        `include_columns` is a list of strings which name the columns of
        `model` which will be included in the JSON representation of that model
        provided in response to :http:method:`get` requests. Only the named
        columns will be included. If this list includes a string which does not
        name a column in `model`, it will be ignored.

        .. versionadded:: 0.5
           Added the `include_columns` keyword argument.

        .. versionadded:: 0.5
           Added the `validation_exceptions` keyword argument.

        .. versionadded:: 0.4
           Added the `authentication_required_for` keyword argument.

        .. versionadded:: 0.4
           Added the `authentication_function` keyword argument.

        """
        super(API, self).__init__(session, model, *args, **kw)
        self.authentication_required_for = authentication_required_for or ()
        self.authentication_function = authentication_function
        # convert HTTP method names to uppercase
        self.authentication_required_for = \
            frozenset([m.upper() for m in self.authentication_required_for])
        self.include_columns = include_columns
        self.validation_exceptions = tuple(validation_exceptions or ())

    def _add_to_relation(self, query, relationname, toadd=None):
        """Adds a new or existing related model to each model specified by
        `query`.

        This function does not commit the changes made to the database. The
        calling function has that responsibility.

        `query` is a SQLAlchemy query instance that evaluates to all instances
        of the model specified in the constructor of this class that should be
        updated.

        `relationname` is the name of a one-to-many relationship which exists
        on each model specified in `query`.

        `toadd` is a list of dictionaries, each representing the attributes of
        an existing or new related model to add. If a dictionary contains the
        key ``'id'``, that instance of the related model will be
        added. Otherwise, the
        :classmethod:`~flask.ext.restless.model.get_or_create` class method
        will be used to get or create a model to add.

        """
        submodel = _get_related_model(self.model, relationname)
        for dictionary in toadd or []:
            if 'id' in dictionary:
                subinst = submodel.query.get(dictionary['id'])
            else:
                subinst = _get_or_create(self.session, submodel,
                                         **dictionary)[0]
            for instance in query:
                getattr(instance, relationname).append(subinst)

    def _remove_from_relation(self, query, relationname, toremove=None):
        """Removes a related model from each model specified by `query`.

        This function does not commit the changes made to the database. The
        calling function has that responsibility.

        `query` is a SQLAlchemy query instance that evaluates to all instances
        of the model specified in the constructor of this class that should be
        updated.

        `relationname` is the name of a one-to-many relationship which exists
        on each model specified in `query`.

        `toremove` is a list of dictionaries, each representing the attributes
        of an existing model to remove. If a dictionary contains the key
        ``'id'``, that instance of the related model will be
        removed. Otherwise, the instance to remove will be retrieved using the
        other attributes specified in the dictionary.

        If one of the dictionaries contains a mapping from ``'__delete__'`` to
        ``True``, then the removed object will be deleted after being removed
        from each instance of the model in the specified query.

        """
        submodel = _get_related_model(self.model, relationname)
        for dictionary in toremove or []:
            remove = dictionary.pop('__delete__', False)
            if 'id' in dictionary:
                subinst = submodel.query.get(dictionary['id'])
            else:
                # TODO document that we use .first() here
                subinst = submodel.query.filter_by(**dictionary).first()
            for instance in query:
                getattr(instance, relationname).remove(subinst)
            if remove:
                self.session.delete(subinst)

    # TODO change this to have more sensible arguments
    def _update_relations(self, query, params):
        """Adds or removes models which are related to the model specified in
        the constructor of this class.

        If one of the dictionaries specified in ``add`` or ``remove`` includes
        an ``id`` key, the object with that ``id`` will be attempt to be added
        or removed. Otherwise, an existing object with the specified attribute
        values will be attempted to be added or removed. If adding, a new
        object will be created if a matching object could not be found in the
        database.

        This function does not commit the changes made to the database. The
        calling function has that responsibility.

        This method returns a :class:`frozenset` of strings representing the
        names of relations which were modified.

        `query` is a SQLAlchemy query instance that evaluates to all instances
        of the model specified in the constructor of this class that should be
        updated.

        `params` is a dictionary containing a mapping from name of the relation
        to modify (as a string) to a second dictionary. The inner dictionary
        contains at most two mappings, one with the key ``'add'`` and one with
        the key ``'remove'``. Each of these is a mapping to a list of
        dictionaries which represent the attributes of the object to add to or
        remove from the relation.

        If a dictionary in one of the ``'remove'`` lists contains a mapping
        from ``'__delete__'`` to ``True``, then the removed object will be
        deleted after being removed from each instance of the model in the
        specified query.

        """
        relations = _get_relations(self.model)
        tochange = frozenset(relations) & frozenset(params)
        for columnname in tochange:
            toadd = params[columnname].get('add', [])
            toremove = params[columnname].get('remove', [])
            self._add_to_relation(query, columnname, toadd=toadd)
            self._remove_from_relation(query, columnname, toremove=toremove)
        return tochange

    def _handle_validation_exception(self, exception):
        """Rolls back the session, extracts validation error messages, and
        returns a :func:`flask.jsonify` response with :http:statuscode:`400`
        containing the extracted validation error messages.

        Again, *this method calls
        :meth:`sqlalchemy.orm.session.Session.rollback`*.

        """
        self.session.rollback()
        errors = self._extract_error_messages(exception) or \
            'Could not determine specific validation errors'
        return jsonify_status_code(400, validation_errors=errors)

    def _extract_error_messages(self, exception):
        """Tries to extract a dictionary mapping field name to validation error
        messages from `exception`, which is a validation exception as provided
        in the ``validation_exceptions`` keyword argument in the constructor of
        this class.

        Since the type of the exception is provided by the user in the
        constructor of this class, we don't know for sure where the validation
        error messages live inside `exception`. Therefore this method simply
        attempts to access a few likely attributes and returns the first one it
        finds (or ``None`` if no error messages dictionary can be extracted).

        """
        # 'errors' comes from sqlalchemy_elixir_validations
        if hasattr(exception, 'errors'):
            return exception.errors
        # 'message' comes from savalidation
        if hasattr(exception, 'message'):
            # TODO this works only if there is one validation error
            left, right = exception.message.rsplit(':', 1)
            try:
                left_bracket = left.rindex('[')
                right_bracket = right.rindex(']')
            except ValueError:
                # could not parse the string; we're not trying too hard here...
                return None
            msg = right[:right_bracket].strip(' "')
            fieldname = left[left_bracket + 1:].strip()
            return {fieldname: msg}
        return None

    def _strings_to_dates(self, dictionary):
        """Returns a new dictionary with all the mappings of `dictionary` but
        with date strings mapped to :class:`datetime.datetime` objects.

        The keys of `dictionary` are names of fields in the model specified in
        the constructor of this class. The values are values to set on these
        fields. If a field name corresponds to a field in the model which is a
        :class:`sqlalchemy.types.Date` or :class:`sqlalchemy.types.DateTime`,
        then the returned dictionary will have the corresponding
        :class:`datetime.datetime` Python object as the value of that mapping
        in place of the string.

        This function outputs a new dictionary; it does not modify the
        argument.

        """
        result = {}
        for fieldname, value in dictionary.iteritems():
            if _is_date_field(self.model, fieldname):
                result[fieldname] = parse_datetime(value)
            else:
                result[fieldname] = value
        return result

    def _search(self):
        """Defines a generic search function for the database model.

        If the query string is empty, or if the specified query is invalid for
        some reason (for example, searching for all person instances with), the
        response will be the JSON string ``{"objects": []}``.

        To search for entities meeting some criteria, the client makes a
        request to :http:get:`/api/<modelname>` with a query string containing
        the parameters of the search. The parameters of the search can involve
        filters. In a filter, the client specifies the name of the field by
        which to filter, the operation to perform on the field, and the value
        which is the argument to that operation. In a function, the client
        specifies the name of a SQL function which is executed on the search
        results; the result of executing the function is returned to the
        client.

        The parameters of the search must be provided in JSON form as the value
        of the ``q`` request query parameter. For example, in a database of
        people, to search for all people with a name containing a "y", the
        client would make a :http:method:`get` request to ``/api/person`` with
        query parameter as follows::

            q={"filters": [{"name": "name", "op": "like", "val": "%y%"}]}

        If multiple objects meet the criteria of the search, the response has
        :http:status:`200` and content of the form::

        .. sourcecode:: javascript

           {"objects": [{"name": "Mary"}, {"name": "Byron"}, ...]}

        If the result of the search is a single instance of the model, the JSON
        representation of that instance would be the top-level object in the
        content of the response::

        .. sourcecode:: javascript

           {"name": "Mary", ...}

        For more information SQLAlchemy operators for use in filters, see the
        `SQLAlchemy SQL expression tutorial
        <http://docs.sqlalchemy.org/en/latest/core/tutorial.html>`_.

        The general structure of request data as a JSON string is as follows::

        .. sourcecode:: javascript

           {
             "single": "True",
             "order_by": [{"field": "age", "direction": "asc"}],
             "limit": 2,
             "offset": 1,
             "filters":
               [
                 {"name": "name", "val": "%y%", "op": "like"},
                 {"name": "age", "val": [18, 19, 20, 21], "op": "in"},
                 {"name": "age", "op": "gt", "field": "height"},
                 ...
               ]
           }

        For a complete description of all possible search parameters and
        responses, see :ref:`searchformat`.

        """
        # try to get search query from the request query parameters
        try:
            data = json.loads(request.args.get('q', '{}'))
        except (TypeError, ValueError, OverflowError):
            return jsonify_status_code(400, message='Unable to decode data')

        # perform a filtered search
        try:
            result = search(self.session, self.model, data)
        except NoResultFound:
            return jsonify(message='No result found')
        except MultipleResultsFound:
            return jsonify(message='Multiple results found')
        except:
            return jsonify_status_code(400,
                                       message='Unable to construct query')

        # create a placeholder for the relations of the returned models
        relations = _get_relations(self.model)
        deep = dict((r, {}) for r in relations)

        # for security purposes, don't transmit list as top-level JSON
        if isinstance(result, list):
            objects = [_to_dict_include(x, include=self.include_columns)
                       for x in result]
            return jsonify(objects=objects)
        else:
            result = _to_dict_include(result, deep,
                                      include=self.include_columns)
            return jsonify(result)

    def _check_authentication(self):
        """If the specified HTTP method requires authentication (see the
        constructor), this function aborts with :http:statuscode:`401` unless a
        current user is authorized with respect to the authentication function
        specified in the constructor of this class.

        """
        if (request.method in self.authentication_required_for
            and not self.authentication_function()):
            abort(401)

    def get(self, instid):
        """Returns a JSON representation of an instance of model with the
        specified name.

        If ``instid`` is ``None``, this method returns the result of a search
        with parameters specified in the query string of the request. If no
        search parameters are specified, this method returns all instances of
        the specified model.

        If ``instid`` is an integer, this method returns the instance of the
        model with that identifying integer. If no such instance exists, this
        method responds with :http:status:`404`.

        """
        self._check_authentication()
        if instid is None:
            return self._search()
        inst = self.model.query.get(instid)
        if inst is None:
            abort(404)
        relations = _get_relations(self.model)
        deep = dict((r, {}) for r in relations)
        result = _to_dict_include(inst, deep, include=self.include_columns)
        return jsonify(result)

    def delete(self, instid):
        """Removes the specified instance of the model with the specified name
        from the database.

        Since :http:method:`delete` is an idempotent method according to the
        :rfc:`2616`, this method responds with :http:status:`204` regardless of
        whether an object was deleted.

        """
        self._check_authentication()
        inst = self.model.query.get(instid)
        if inst is not None:
            self.session.delete(inst)
            self.session.commit()
        return jsonify_status_code(204)

    def post(self):
        """Creates a new instance of a given model based on request data.

        This function parses the string contained in
        :attr:`flask.request.data`` as a JSON object and then validates it with
        a validator specified in the constructor of this class.

        The :attr:`flask.request.data` attribute will be parsed as a JSON
        object containing the mapping from field name to value to which to
        initialize the created instance of the model.

        After that, it separates all columns that defines relationships with
        other entities, creates a model with the simple columns and then
        creates instances of these submodels and associates them with the
        related fields. This happens only at the first level of nesting.

        Currently, this method can only handle instantiating a model with a
        single level of relationship data.

        """
        self._check_authentication()
        # try to read the parameters for the model from the body of the request
        try:
            params = request.json
        except BadRequest:
            return jsonify_status_code(400, message='Unable to decode data')
        # Getting the list of relations that will be added later
        cols = _get_columns(self.model)
        relations = _get_relations(self.model)

        # Looking for what we're going to set on the model right now
        colkeys = cols.keys()
        paramkeys = params.keys()
        props = set(colkeys).intersection(paramkeys).difference(relations)

        # Special case: if there are any dates, convert the string form of the
        # date into an instance of the Python ``datetime`` object.
        params = self._strings_to_dates(params)

        try:
            # Instantiate the model with the parameters
            instance = self.model(**dict([(i, params[i]) for i in props]))

            # Handling relations, a single level is allowed
            for col in set(relations).intersection(paramkeys):
                submodel = cols[col].property.mapper.class_
                for subparams in params[col]:
                    subinst = _get_or_create(self.session, submodel,
                                             **subparams)[0]
                    getattr(instance, col).append(subinst)

            # add the created model to the session
            self.session.add(instance)
            self.session.commit()

            return jsonify_status_code(201, id=instance.id)
        except self.validation_exceptions, exception:
            return self._handle_validation_exception(exception)

    def patch(self, instid):
        """Updates the instance specified by ``instid`` of the named model, or
        updates multiple instances if ``instid`` is ``None``.

        The :attr:`flask.request.data` attribute will be parsed as a JSON
        object containing the mapping from field name to value to which to
        update the specified instance or instances.

        If ``instid`` is ``None``, the query string will be used to search for
        instances (using the :func:`_search` method), and all matching
        instances will be updated according to the content of the request data.
        See the :func:`_search` documentation on more information about search
        parameters for restricting the set of instances on which updates will
        be made in this case.

        """
        self._check_authentication()

        # try to load the fields/values to update from the body of the request
        try:
            data = request.json
        except BadRequest:
<<<<<<< HEAD
=======
            # this also happens when request.data is empty
>>>>>>> 00cae165
            return jsonify_status_code(400, message='Unable to decode data')

        patchmany = instid is None
        if patchmany:
            try:
                # create a SQLALchemy Query from the query parameter `q`
                query = create_query(self.session, self.model, data)
            except:
                return jsonify_status_code(400,
                                           message='Unable to construct query')
        else:
            # create a SQLAlchemy Query which has exactly the specified row
            query = self.session.query(self.model).filter_by(id=instid)
            assert query.count() == 1, 'Multiple rows with same ID'

        relations = self._update_relations(query, data)
        field_list = frozenset(data) ^ relations
        params = dict((field, data[field]) for field in field_list)

        # Special case: if there are any dates, convert the string form of the
        # date into an instance of the Python ``datetime`` object.
        params = self._strings_to_dates(params)

        try:
            # Let's update all instances present in the query
            num_modified = 0
            if params:
                num_modified = query.update(params, False)
            self.session.commit()
        except self.validation_exceptions, exception:
            return self._handle_validation_exception(exception)

        if patchmany:
            return jsonify(num_modified=num_modified)
        else:
            return self.get(instid)

    def put(self, instid):
        """Alias for :meth:`patch`."""
        return self.patch(instid)<|MERGE_RESOLUTION|>--- conflicted
+++ resolved
@@ -831,10 +831,7 @@
         try:
             data = request.json
         except BadRequest:
-<<<<<<< HEAD
-=======
             # this also happens when request.data is empty
->>>>>>> 00cae165
             return jsonify_status_code(400, message='Unable to decode data')
 
         patchmany = instid is None
